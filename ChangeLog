--- conflicted
+++ resolved
@@ -27,12 +27,9 @@
     * 1006 printer_pages: add Perf-O-Meter and PNP template
     * 0646 brocade_fcport: the administrative states for which ports are inventorized can now be configured in WATO
     * 1010 chrony: new check for NTP synchronization via chrony on Linux...
-<<<<<<< HEAD
     * 0648 brocade_fcport: new speed calculation of isl_ports...
-=======
     * 1011 ibm_svc_systemstats.disk_latency: introduce levels for alerting...
     * 1372 cisco_vss: new check for monitoring state of Cisco Virtual Switches
->>>>>>> 953c2b17
     * 1051 FIX: tcp_conn_stats: fix missing performance data...
     * 1142 FIX: winperf_ts_sessions: fix computation, check has never really worked
     * 1090 FIX: zfsget: fixed exception which happened on incomplete zfs entries
