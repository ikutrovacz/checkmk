--- conflicted
+++ resolved
@@ -76,14 +76,11 @@
       jmx4perl agent (does not need jmx4perl on Nagios)
     * j4p_performance.mem: added new experimental check for memory usage via JMX.
     * if/if64: added Perf-O-Meter for Multisite
-<<<<<<< HEAD
     * sylo: fix performance data: on first execution (counter wrap) the check did
       output only one value instead of three. That lead to an invalid RRD.
-=======
     * Cleaned up several checks to meet the variable naming conventions
     * drbd: Handling unconfigured drbd devices correctly. These devices are
       ignored during nventory
->>>>>>> 0d54323b
 
     Multisite:
     * The custom open/close states of custom links are now stored for each
