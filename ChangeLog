1.2.1i5
<<<<<<< HEAD
    Checks & Agents:
    * Add: fileinfo is now supported by the solaris agent. Thanks to Daniel Roettgermann
=======
    Core:
    * Improved handling of CTRL+C (SIGINT) to terminate long runnining tasks 
      (e.g.  inventory of SNMP hosts)

    Checks & Agents:
    * Linux Agent, diskstat: Now supporting /dev/emcpower* devices (Thanks to Claas Rockmann-Buchterkirche)
    * FIX: winperf_processor: Showing 0% on "cmk -nv" now instead of 100%
    * FIX: win_dhcp_pools: removed faulty output on non-german windows 2003 servers 
           with no dhcp server installed (Thanks to Mathias Decker)

    Multisite:
    * FIX: Fixed rendering of dashboard globes in opera
>>>>>>> c74f2170

1.2.1i4:
    Core:
    * Better exception handling when executing "Check_MK"-Check. Printing python
      exception to status output and traceback to long output now.
    * Added HOSTTAGS to notification macros which contains all Check_MK-Tags
      separated by spaces
    * Output better error message in case of old inventory function
    * Do object cache precompile for monitoring core on cmk -R/-O
    * Avoid duplicate verification of monitoring config on cmk -R/-O
    * FIX: Parameter --cleanup-autochecks (long for -u) works now like suggested in help
    * FIX: Added error handling when trying to --restore with a non existant file

    Notifications:
    * Fix flexible notifications on non-OMD systems
    
    Checks & Agents:
    * Linux Agent, mk_postgres: Supporting pgsql and postgres as user
    * Linux Agent, mk_postgres: Fixed database stats query to be compatible
      with more versions of postgres
    * apache_status: Modified to be usable on python < 2.6 (eg RHEL 5.x)
    * apache_status: Fixed handling of PIDs with more than 4 numbers
    * Add: New Check for Rittal CMC PSM-M devices
    * Smart plugin: Only use relevant numbers of serial
    * Add: ibm_xraid_pdisks - new check for agentless monitoring of disks on IBM SystemX servers.
    * Add: hp_proliant_da_cntlr check for disk controllers in HP Proliant servers
    * Add: Check to monitor Storage System Drive Box Groups attached to HP servers
    * Add: check to monitor the summary status of HP EML tape libraries
    * Add: apc_rackpdu_status - monitor the power consumption on APC rack PDUs
    * Add: sym_brightmail_queues - monitor the queue levels on Symantec Brightmail mail scanners.
    * Add: plesk_domains - List domains configured in plesk installations
    * Add: plesk_backups - Monitor backup spaces configured for domains in plesk
    * Add: mysql_connections - Monitor number of parallel connections to mysql daemon
    * Add: flexible notifcations: filter by hostname
    * New script multisite_to_mrpe for exporting services from a remote system
    * FIX: postgres_sessions: handle case of no active/no idle sessions
    * FIX: correct backslash representation of windows logwatch files
    * FIX: postgres_sessions: handle case of no active/no idle sessions
    * FIX: zfsget: fix exception on snapshot volumes (where available is '-')
    * FIX: zfsget: handle passed-through filesystems (need agent update)
    * FIX: loading notification scripts in local directory for real
    * FIX: oracle_version: return valid check result in case of missing agent info
    * FIX: apache_status: fixed bug with missing 'url', wrote man page
    * FIX: fixed missing localisation in check_parameteres.py 
    * FIX: userdb/ldap.py: fixed invalid call site.getsitepackages() for python 2.6
    * FIX: zpool_status: fixed crash when spare devices were available
    * FIX: hr_fs: handle negative values in order to larger disks (thanks to Christof Musik)
    * FIX: mssql_backup: Fixed wrong calculation of backup age in seconds


    Multisite:
    * Implemented LDAP integration of Multisite. You can now authenticate your
      users using the form based authentication with LDAP. It is also possible
      to synchronize some attributes like mail addresses, names and roles from
      LDAP into multisite.
    * Restructured cookie auth cookies (all auth cookies will be invalid
      after update -> all users have to login again)
    * Modularized login and cookie validation
    * Logwatch: Added buttons to acknowledge all logs of all hosts or really
      all logs which currently have a problem
    * Check reschedule icon now works on services containing an \
    * Now showing correct representation of SI unit kilo ( k )
    * if perfometer now differs between byte and bit output
    * Use pprint when writing global settings (makes files more readable)
    * New script for settings/removing downtimes: doc/treasures/downtime
    * New option when setting host downtimes for also including child hosts
    * Option dials (refresh, number of columns) now turnable by mouse wheel
    * Views: Commands/Checkboxes buttons are now activated dynamically (depending on data displayed)
    * FIX: warn / crit levels in if-check when using "bit" as unit
    * FIX: Fixed changing own password when notifications are disabled
    * FIX: On page reload, now updating the row field in the headline
    * FIX: ListOfStrings Fields now correctly autoappend on focus
    * FIX: Reloading of sidebar after activate changes
    * FIX: Main Frame without sidebar: reload after activate changes
    * FIX: output_format json: handle newlines correctly
    * FIX: handle ldap logins with ',' in distinguished name
    * FIX: quote HTML variable names, fixes potential JS injection
    * FIX: Sidebar not raising exceptions on configured but not available snapins
    * FIX: Quicksearch: Fixed Up/Down arrow handling in chrome
    * FIX: Speedometer: Terminating data updates when snapin is removed from sidebar
    * FIX: Views: toggling forms does not disable the checkbox button anymore
    * FIX: Dashboard: Fixed wrong display options in links after data reloads
    * FIX: Fixed "remove all downtimes" button in views when no downtimes to be deleted 
    * FIX: Services in hosttables now use the service name as header (if no custom title set)
    * New filter for host_contact and service_contact
    
    WATO:
    * Add: Creating a new rule immediately opens its edit formular
    * The rules formular now uses POST as transaction method
    * Modularized the authentication and user management code
    * Default config: add contact group 'all' and put all hosts into it
    * Reverse order of Condition, Value and General options in rule editor
    * Allowing "%" and "+" in mail prefixes of contacts now
    * FIX: Fixed generated manual check definitions for checks without items
      like ntp_time and tcp_conn_stats
    * FIX: Persisting changing of folder titles when only the title has changed
    * FIX: Fixed rendering bug after folder editing

    Event Console:
    * Replication slave can now copy rules from master into local configuration
      via a new button in WATO.
    * Speedup access to event history by earlier filtering and prefiltering with grep
    * New builtin syslog server! Please refer to online docu for details.
    * Icon to events of host links to view that has context button to host
    * FIX: remove event pipe on program shutdown, prevents syslog freeze
    * FIX: hostnames in livestatus query now being utf8 encoded
    * FIX: fixed a nastiness when reading from local pipe
    * FIX: fix exception in rules that use facility local7
    * FIX: fix event icon in case of using TCP access to EC
    * FIX: Allowing ":" in application field (e.g. needed for windows logfiles)
    * FIX: fix bug in Filter "Hostname/IP-Address of original event"

    Livestatus:
    * FIX: Changed logging output "Time to process request" to be debug output

1.2.1i3:
    Core:
    * added HOST/SERVICEPROBLEMID to notification macros
    * New configuration check_periods for limiting execution of
      Check_MK checks to a certain time period.

    Checks & Agents:
    * Windows agent: persist offsets for logfile monitoring

    Notifications:
    * fix two errors in code that broke some service notifications

    Event Console:
    * New performance counter for client request processing time
    * FIX: fixed bug in rule optimizer with ranges of syslog priorities

    WATO:
    * Cloning of contact/host/service groups (without members)

    Checks & Agents:
    * logwatch: Fixed confusion with ignore/ok states of log messages
    * AIX Agent: now possible to specify -d flag. Please test :)

1.2.1i2:
    Core:
    * Improved validation of inventory data reported by checks
    * Added -d option to precompiled checks to enable debug mode
    * doc/treasures: added script for printing RRD statistics

    Notifications:
    * New system of custom notification, with WATO support

    Event Console:
    * Moved source of Event Console into Check_MK project 
    * New button for resetting all rule hits counters
    * When saving a rule then its hits counter is always reset
    * New feature of hiding certain actions from the commands in the status GUI
    * FIX: rule simulator ("Try out") now handles cancelling rules correctly
    * New global option for enabling log entries for rule hits (debugging)
    * New icon linking to event views for the event services
    * check_mkevents outputs last worst line in service output
    * Max. number of queued connections on status sockets is configurable now
    * check_mkevents: new option -a for ignoring acknowledged events
    * New sub-permissions for changing comment and contact while updating an event
    * New button for generating test events directly via WATO
    * Allow Event Console to replicate from another (master) console for
      fast failover.
    * Allow event expiration also on acknowledged events (configurable)

    Multisite:
    * Enable automation login with _username= and _secret=, while
      _secret is the content of var/check_mk/web/$USER/automation.secret
    * FIX: Fixed releasing of locks and livestatus connections when logging out
    * FIX: Fixed login/login confusions with index page caching
    * FIX: Speed-o-meter: Fixed calculation of Check_MK passive check invervals
    * Removed focus of "Full name" attribute on editing a contact
    * Quicksearch: Convert search text to regex when accessing livestatus
    * FIX: WATO Folder filter not available when WATO disabled
    * WATO Folder Filter no longer available in single host views
    * Added new painters "Service check command expanded" and
      "Host check command expanded"
    * FIX: Corrected garbled description for sorter "Service Performance data" 
    * Dashboard globes can now be filtered by host_contact_group/service_contact_group
    * Dashboard "iframe" attribute can now be rendered dynamically using the
      "iframefunc" attribute in the dashlet declaration
    * Dashboard header can now be hidden by setting "title" to None
    * Better error handling in PNP-Graph hover menus in case of invalid responses

    Livestatus:
    * Added new table statehist, used for SLA queries
    * Added new column check_command_expanded in table hosts
    * Added new column check_command_expanded in table services
    * New columns livestatus_threads, livestatus_{active,queued}_connections

    BI:
    * Added missing localizations
    * Added option bi_precompile_on_demand to split compilations of
      the aggregations in several fragments. If possible only the needed
      aggregations are compiled to reduce the time a user has to wait for
      BI based view. This optimizes BI related views which display
      information for a specific list of hosts or aggregation groups.
    * Added new config option bi_compile_log to collect statistics about
      aggregation compilations
    * Aggregations can now be part of more than one aggregation group
      (just configure a list of group names instead of a group name string)
    * Correct representation of (!), (!!) and (?) markers in check output
    * Corrected representation of assumed state in box layout
    * Feature: Using parameters for hosttags

    WATO:
    * Added progress indicator in single site WATO "Activate Changes"
    * Users & Contacts: Case-insensitive sorting of 'Full name' column
    * ntp/ntp.time parameters are now configurable via WATO
    * FIX: Implemented basic non HTTP 200 status code response handling in interactive
           progress dialogs (e.g. bulk inventory mode)
    * FIX: Fixed editing of icon_image rules
    * Added support of locked hosts and folders ( created by CMDB )
    * Logwatch: logwatch agents/plugins now with ok pattern support 
    * Valuespec: Alternative Value Spec now shows helptext of its elements
    * Valuespec: DropdownChoice, fixed exception on validate_datatype

    Checks & Agents:
    * New check mssql_counters.locks: Monitors locking related information of
      MSSQL tablespaces
    * Check_MK service is now able to output additional performance data
      user_time, system_time, children_user_time, children_system time
    * windows_updates agent plugin: Fetching data in background mode, caching
      update information for 30 minutes
    * Windows agent: output ullTotalVirtual and ullAvailVirtual (not yet
      being used by check)
    * Solaris agent: add <<<uptime>>> section (thanks to Daniel Roettgermann)
    * Added new WATO configurable option inventory_services_rules for the
      windows services inventory check
    * Added new WATO configurable option inventory_processes_rules for the
      ps and ps.perf inventory
    * FIX: mssql_counters checks now really only inventorize percentage based
      counters if a base value is set
    * win_dhcp_pools: do not inventorize empty pools any more. You can switch
      back to old behaviour with win_dhcp_pools_inventorize_empty = True
    * Added new Check for Eaton UPS Devices
    * zfsget: new check for monitoring ZFS disk usage for Linux, Solaris, FreeBSD
      (you need to update your agent as well)
    * Added new Checks for Gude PDU Units
    * logwatch: Working around confusion with OK/Ignore handling in logwatch_rules
    * logwatch_ec: Added new subcheck to forward all incoming logwatch messages
      to the event console. With this check you can use the Event Console 
      mechanisms and GUIs instead of the classic logwatch GUI. It can be 
      enabled on "Global Settings" page in WATO for your whole installation.
      After enabling it you need to reinventorize your hosts.
    * Windows Update Check: Now with caching, Thanks to Phil Randal and Patrick Schlüter
    * Windows Check_MK Agent: Now able to parse textfiles for logwatch output
    * Added new Checks sni_octopuse_cpu, sni_octopuse_status, sni_octopuse_trunks: These
      allow monitoring Siemens HiPath 3000/5000 series PBX.
    * if-checks now support "bit" as measurement unit
    * winperf_phydisk: monitor average queue length for read/write

1.2.0p4:
    WATO:
    * FIX: fixed detection of existing groups when creating new groups
    * FIX: allow email addresses like test@test.test-test.com

    Checks & Agents:
    * FIX: postgres_sessions: handle case of no active/no idle sessions
    * FIX: winperf_processor: handle parameters "None" (as WATO creates)
    * FIX: mssql_counters: remove debug output, fix bytes output
    * FIX: mssql_tablespaces: gracefully handle garbled agent output

    Multisite:
    * FIX: performeter_temparature now returns unicode string, because of °C
    * FIX: output_format json in webservices now using " as quotes

    Livestatus:
    * FIX: fix two problems when reloading module in Icinga (thanks to Ronny Biering)

1.2.0p3:
    Mulitisite
    * Added "view" parameter to dashlet_pnpgraph webservice
    * FIX: BI: Assuming "OK" for hosts is now possible
    * FIX: Fixed error in makeuri() calls when no parameters in URL
    * FIX: Try out mode in view editor does not show context buttons anymore
    * FIX: WATO Folder filter not available when WATO disabled
    * FIX: WATO Folder Filter no longer available in single host views
    * FIX: Quicksearch converts search text to regex when accessing livestatus
    * FIX: Fixed "access denied" problem with multisite authorization in PNP/NagVis
           in new OMD sites which use the multisite authorization
    * FIX: Localize option for not OMD Environments

    WATO:
    * FIX: Users & Contacts uses case-insensitive sorting of 'Full name' column  
    * FIX: Removed focus of "Full name" attribute on editing a contact
    * FIX: fix layout bug in ValueSpec ListOfStrings (e.g. used in
           list of explicit host/services in rules)
    * FIX: fix inheritation of contactgroups from folder to hosts
    * FIX: fix sorting of users, fix lost user alias in some situations
    * FIX: Sites not using distritubed WATO now being skipped when determining
           the prefered peer
    * FIX: Updating internal variables after moving hosts correctly
      (fixes problems with hosts tree processed in hooks)

    BI:
    * FIX: Correct representation of (!), (!!) and (?) markers in check output

    Livestatus:
    * FIX: check_icmp: fixed calculation of remaining length of output buffer
    * FIX: check_icmp: removed possible buffer overflow on do_output_char()
    
    Livecheck:
    * FIX: fixed problem with long plugin output
    * FIX: added /0 termination to strings
    * FIX: changed check_type to be always active (0)
    * FIX: fix bug in assignment of livecheck helpers 
    * FIX: close inherited unused filedescriptors after fork()
    * FIX: kill process group of called plugin if timeout is reached
           -> preventing possible freeze of livecheck
    * FIX: correct escaping of character / in nagios checkresult file
    * FIX: fixed SIGSEGV on hosts without defined check_command
    * FIX: now providing correct output buffer size when calling check_icmp 

    Checks & Agents:
    * FIX: Linux mk_logwatch: iregex Parameter was never used
    * FIX: Windows agent: quote '%' in plugin output correctly
    * FIX: multipath check now handles '-' in "user friendly names"
    * New check mssql_counters.locks: Monitors locking related information of
      MSSQL tablespaces
    * FIX: mssql_counters checks now really only inventorize percentage based
      counters if a base value is set
    * windows_updates agent plugin: Fetching data in background mode, caching
      update information for 30 minutes
    * FIX: netapp_vfiler: fix inventory function (thanks to Falk Krentzlin)
    * FIX: netapp_cluster: fix inventory function
    * FIX: ps: avoid exception, when CPU% is missing (Zombies on Solaris)
    * FIX: win_dhcp_pools: fixed calculation of perc_free
    * FIX: mssql_counters: fixed wrong log size output

1.2.0p3:
    Multisite:
    * Added "view" parameter to dashlet_pnpgraph webservice

    WATO:
    * FIX: It is now possible to create clusters in empty folders
    * FIX: Fixed problem with complaining empty ListOf() valuespecs

    Livestatus:
    * FIX: comments_with_info in service table was always empty

1.2.1i1:
    Core:
    * Allow to add options to rules. Currently the options "disabled" and
      "comment" are allowed. Options are kept in an optional dict at the
      end of each rule.
    * parent scan: skip gateways that are reachable via PING
    * Allow subcheck to be in a separate file (e.g. foo.bar)
    * Contacts can now define *_notification_commands attributes which can now
      override the default notification command check-mk-notify
    * SNMP scan: fixed case where = was contained in SNMP info
    * check_imap_folder: new active check for searching for certain subjects
      in an IMAP folder
    * cmk -D shows multiple agent types e.g. when using SNMP and TCP on one host

    Checks & Agents:
    * New Checks for Siemens Blades (BX600)
    * New Checks for Fortigate Firewalls
    * Netapp Checks for CPU Util an FC Port throughput
    * FIX: megaraid_pdisks: handle case where no enclosure device exists
    * FIX: megaraid_bbu: handle the controller's learn cycle. No errors in that period.
    * mysql_capacity: cleaned up check, levels are in MB now
    * jolokia_info, jolokia_metrics: new rewritten checks for jolokia (formerly
      jmx4perl). You need the new plugin mk_jokokia for using them
    * added preliminary agent for OpenVMS (refer to agents/README.OpenVMS) 
    * vms_diskstat.df: new check file usage of OpenVMS disks
    * vms_users: new check for number of interactive sessions on OpenVMS
    * vms_cpu: new check for CPU utilization on OpenVMS
    * vms_if: new check for network interfaces on OpenVMS
    * vms_system.ios: new check for total direct/buffered IOs on OpenVMS
    * vms_system.procs: new check for number of processes on OpenVMS
    * vms_queuejobs: new check for monitoring current VMS queue jobs
    * FIX: mssql_backup: Fixed problems with datetime/timezone calculations
    * FIX: mssql agent: Added compatibility code for MSSQL 9
    * FIX: mssql agent: Fixed connection to default instances ("MSSQLSERVER")
    * FIX: mssql agent: Fixed check of databases with names starting with numbers
    * FIX: mssql agent: Fixed handling of databases with spaces in names
    * f5_bigip_temp: add performance data
    * added perf-o-meters for a lot of temperature checks
    * cmctc_lcp.*: added new checks for Rittal CMC-TC LCP
    * FIX: diskstat (linux): Don't inventorize check when data empty
    * Cisco: Added Check for mem an cpu util
    * New check for f5 bigip network interfaces
    * cmctc.temp: added parameters for warn/crit, use now WATO rule
      "Room temperature (external thermal sensors)"
    * cisco_asa_failover: New Check for clustered Cisco ASA Firewalls 
    * cbl_airlaser.status: New Check for CBL Airlaser IP1000 laser bridge.
    * cbl_airlaser.hardware: New Check for CBL Airlaser IP1000 laser bridge.
      Check monitors the status info and allows alerting based on temperature.
    * df, hr_fs, etc.: Filesystem checks now support grouping (pools)
      Please refer to the check manpage of df for details
    * FIX: windows agent: try to fix crash in event log handling
    * FreeBSD Agent: Added swapinfo call to mem section to make mem check work again
    * windows_multipath: Added the missing check for multipath.vbs (Please test)
    * carel_uniflair_cooling: new check for monitoring datacenter air conditioning by "CAREL"
    * Added Agent for OpenBSD
    * Added Checks for UPS devices
    * cisco_hsrp: New Check for monitoring HSRP groups on Cisco Routers. (SMIv2 version)
    * zypper: new check and plugin mk_zypper for checking zypper updates.
    * aironet_clients: Added support for further Cisco WLAN APs (Thanks to Stefan Eriksson for OIDs)
    * aironet_errors: Added support for further Cisco WLAN APs
    * apache_status: New check to monitor apache servers which have the status-module enabled.
      This check needs the linux agent plugin "apache_status" installed on the target host.

    WATO:
    * Added permission to control the "clone host" feature in WATO
    * Added new role/permission matrix page in WATO to compare
      permissions of roles
    * FIX: remove line about number of rules in rule set overview
      (that garbled the logical layout)
    * Rules now have an optional comment and an URL for linking to 
      documntation
    * Rule now can be disabled without deleting them.
    * Added new hook "sites-saved"
    * Allow @ in user names (needed for some Kerberos setups)
    * Implemented new option in WATO attributes: editable
      When set to False the attribute can only be changed during creation
      of a new object. When editing an object this attribute is only displayed.
    * new: search for rules in "Host & Service Configuration"
    * parent scan: new option "ping probes", that allows skipping 
      unreachable gateways.
    * User managament: Added fields for editing host/service notification commands
    * Added new active check configuration for check_smtp
    * Improved visualization of ruleset lists/dictionaries
    * Encoding special chars in RegExp valuespec (e.g. logwatch patterns)
    * Added check_interval and retry_interval rules for host checks
    * Removed wmic_process rule from "inventory services" as the check does not support inventory
    * Made more rulegroup titles localizable
    * FIX: Fixed localization of default permissions
    * FIX: Removed double collect_hosts() call in activate changes hook
    * FIX: Fixed double hook execution when using localized multisite
    * FIX: User list shows names of contactgroups when no alias given
    * FIX: Reflecting alternative mode of check_http (check ssl certificate
    age) in WATO rule editor
    * FIX: Fixed monitoring of slave hosts in master site in case of special
      distributed wato configurations
    * FIX: Remove also user settings and event console rule on factory reset
    * FIX: complex list widgets (ListOf) failed back to old value when
           complaining
    * FIX: complex list widgets (ListOf) lost remaining entries after deleting one
    * FIX: Fixed error in printer_supply valuespec which lead to an exception
           when defining host/service specific rules
    * FIX: Fixed button url icon in docu-url link

    BI:
    * Great speed up of rule compilation in large environments

    Multisite:
    * Added css class="dashboard_<name>" to the dashboard div for easier
    customization of the dashboard style of a special dashboard
    * Dashboard: Param wato_folder="" means WATO root folder, use it and also
      display the title of this folder
    * Sidebar: Sorting aggregation groups in BI snapin now
    * Sidebar: Sorting sites in master control snapin case insensitive
    * Added some missing localizations (error messages, view editor)
    * Introducted multisite config option hide_languages to remove available
      languages from the multisite selection dialogs. To hide the builtin
      english language simply add None to the list of hidden languages.
    * FIX: fixed localization of general permissions
    * FIX: show multisite warning messages even after page reload
    * FIX: fix bug in Age ValueSpec: days had been ignored
    * FIX: fixed bug showing only sidebar after re-login in multisite
    * FIX: fixed logwatch loosing the master_url parameter in distributed setups
    * FIX: Fixed doubled var "site" in view editor (site and siteopt filter)
    * FIX: Don't crash on requests without User-Agent HTTP header
    * Downtimes: new conveniance function for downtime from now for ___ minutes.
      This is especially conveniant for scripting.
    * FIX: fixed layout of login dialog when showing up error messages
    * FIX: Fixed styling of wato quickaccess snapin preview
    * FIX: Made printer_supply perfometer a bit more robust against bad perfdata
    * FIX: Removed duplicate url parameters e.g. in dashboard (display_options)
    * FIX: Dashboard: If original request showed no "max rows"-message, the
           page rendered during reload does not show the message anymore
    * FIX: Fixed bug in alert statistics view (only last 1000 lines were
           processed for calculating the statistics)
    * FIX: Added missing downtime icon for comment view
    * FIX: Fixed handling of filter configuration in view editor where filters
           are using same variable names. Overlaping filters are now disabled
	   in the editor.
    * FIX: Totally hiding hidden filters from view editor now

    Livecheck:
    * FIX: Compile livecheck also if diet libc is missing

1.2.0p2:
    Core:
    * simulation_mode: legacy_checks, custom_checks and active_checks
      are replaced with dummy checks always being OK
    * FIX: Precisely define order of reading of configuration files. This
      fixes a WATO rule precedence problem

    Checks & Agents:
    * FIX: Fixed syntax errors in a bunch of man pages
    * if_lancom: silently ignore Point-To-Point interfaces
    * if_lancom: add SSID to logical WLAN interface names
    * Added a collection of MSSQL checks for monitoring MSSQL servers
      (backups, tablespaces, counters)
    * New check wut_webio_io: Monitor the IO input channels on W&T Web-IO 
      devices
    * nfsmounts: reclassify "Stale NFS handle" from WARN to CRIT
    * ORACLE agent/checks: better error handling. Let SQL errors get
      through into check output, output sections even if no database
      is running.
    * oracle_version: new check outputting the version of an ORACLE
      database - and using uncached direct SQL output.
    * ORACLE agent: fix handling of EXCLUDE, new variable ONLY_SIDS
      for explicitely listing SIDs to monitor
    * mk_logwatch on Linux: new options regex and iregex for file selection
    * remove obsolete ORACLE checks where no agent plugins where available
    * FIX: printer_supply: Fix problem on DELL printers with "S/N" in output
      (thanks to Sebastian Talmon)
    * FIX: winperf_phydisk: Fix typo (lead to WATO rule not being applied)
    * Windows agent: new [global] option crash_debug (see online docu)
    * AIX agent: new check for LVM volume status in rootvg.
    * PostgreSQL plugin: agent is now modified to work with PostgreSQL 
      versions newer than 8.1. (multiple reports, thanks!)

    Multisite:
    * Show number of rows and number of selected rows in header line
      (also for WATO hosts table)
    * FIX: fix problem in showing exceptions (due to help function)
    * FIX: fixed several localization problems in view/command processing
    * FIX: fixed duplicated settings in WATO when using localisation
    * FIX: fixed exception when refering to a language which does not exist
    * FIX: Removing all downtimes of a host/service is now possible again
    * FIX: The refresh time in footer is updated now when changing the value
    * FIX: view editor shows "(Mobile)" hint in view titles when linking to views

    WATO: 
    * Main menu of ruleeditor (Host & Service Parameters) now has
      a topic for "Used rules" - a short overview of all non-empty
      rulesets.
    * FIX: add missing context help to host details dialog
    * FIX: set new site dirty is host move due to change of
      folder attributes
    * FIX: fix exception on unknown value in DropdownChoice
    * FIX: add service specification to ruleset Delay service notifications
    * FIX: fixed problem with disabled sites in WATO
    * FIX: massive speedup when changing roles/users and activing changes
      (especially when you have a larger number of users and folders)
    * Add variable CONTACTPAGER to allowed macros in notifications
    * FIX: fixed default setting if "Hide names of configuration variables"
      in WATO
    * FIX: ListOfString Textboxes (e.g. parents of folders) do now extend in IE
    * FIX: fixed duplicated sections of permissions in rule editor

    BI:
    * New iterators FOREACH_CHILD and FOREACH_PARENT
    * FIX: fix handling of FOREACH_ in leaf nodes (remove hard coded
      $HOST$, replace with $1$, $2$, ..., apply argument substitution)
    * New logical datatable for aggregations that have the same name
      as a host. Converted view "BI Boxes" to this new table. This allows
      for Host-Aggregations containing data of other hosts as well.
    * count_ok: allow percentages, e.g. "count_ok!70%!50%"

1.2.0p1:
    Core:
    * Added macros $DATE$, $SHORTDATETIME$ and $LONGDATETIME$' to
      notification macros

    Checks & Agents:
    * FIX: diskstat: handle output 'No Devices Found' - avoiding exception
    * 3ware_units: Following states now lead to WARNING state instead of
      CRITICAL: "VERIFY-PAUSED", "VERIFYING", "REBUILDING"
    * New checks tsm_stagingpools, tsm_drive and tsm_storagepools
      Linux/UNIX
    * hpux_fchba: new check for monitoring FibreChannel HBAs und HP-UX

    Multisite:
    * FIX: fix severe exception in all views on older Python versions
      (like RedHat 5.5).

    WATO:
    * FIX: fix order of rule execution: subfolders now take precedence
      as they should.

1.2.0:
    Setup:
    * FIX: fix building of RPM packages (due to mk_mysql, mk_postgres)

    Core:
    * FIX: fix error message in case of duplicate custom check

    WATO:
    * FIX: add missing icon on cluster hosts to WATO in Multisite views
    * FIX: fix search field in host table if more than 10 hosts are shown
    * FIX: fix bulk edit and form properties (visibility of attributes was broken)
    * FIX: fix negating hosts in rule editor

    Checks & Agents: 
    * fileinfo: added this check to Linux agent. Simply put your
      file patterns into /etc/check_mk/fileinfo.cfg for configuration.
    * mysql.sessions: New check for MySQL sessions (need new plugin mk_mysql)
    * mysql.innodb_io: New check for Disk-IO of InnoDB
    * mysql_capacity: New check for used/free capacity of MySQL databases
    * postgres_sessions: New check for PostgreSQL number of sessions
    * postgres_stat_database: New check for PostgreSQL database statistics
    * postgres_stat_database.size: New check for PostgreSQL database size
    * FIX: hpux_if: convert_to_hex was missing on non-SNMP-hosts -replace
      with inline implementation
    * tcp_conn_stats: handle state BOUND (found on Solaris)
    * diskstat: support for checking latency, LVM and VxVM on Linux (needs 
      updated agent)
    * avoid duplicate checks cisco_temp_perf and cisco_sensor_temp

1.2.0b6:
    Multisite:
    * FIX: Fixed layout of some dropdown fields in view filters
    * Make heading in each page clickable -> reload page
    * FIX: Edit view: couldn't edit filter settings
    * FIX: Fixed styling of links in multisite context help
    * FIX: Fixed "select all" button for IE
    * FIX: Context links added by hooks are now hidden by the display
           option "B" again
    * FIX: preselected "refresh" option did not reflect view settings
           but was simply the first available option - usually 30.
    * FIX: fixed exception with custom views created by normal users

    WATO:
    * FIX: Fixed "select all" button in hosts & folders for IE
    * Optically mark modified variables in global settings
    * Swapped icons for rule match and previous rule match (makes for sense)

    Core:
    * FIX: Fixed "make_utf is not defined" error when having custom
           timeperiods defined in WATO

    Checks & Agents: 
    * MacOS X: Agent for MacOS (Thanks to Christian Zigotzky)
    * AIX: New check aix_multipath: Supports checking native AIX multipathing from AIX 5.2 onward
    * Solaris: New check solaris_multipath: Supports checking native Solaris multipath from Solaris10 and up.
    * Solaris: The ZFS Zpool status check now looks more closely at the reported messages. (It's also tested to work on Linux now)

1.2.0b5:
    Core:
    * FIX: handle UTF-8 encoded binary strings correctly (e.g. in host alias)
    * FIX: fix configuration of passive checks via custom_checks
    * Added NOTIFICATIONTYPE to host/service mail bodies

    WATO:
    * Site management: "disabled" only applies to Livestatus now
    * FIX: fix folding problems with dependent host tags
    * FIX: Detecting duplicate tag ids between regular tags and auxtags
    * FIX: Fixed layout problem of "new special rule" button in rule editor
    * FIX: Fixed layout problem on "activate changes" page
    * FIX: Added check if contacts belong to contactgroup before contactgroup deletion
    * FIX: fix site configuration for local site in Multisite environments
    * FIX: "(no not monitor)" setting in distributed WATO now works
    * FIX: Site management: replication setting was lost after re-editing
    * FIX: fixed problems after changing D/WATO-configuration
    * FIX: D/WATO: mark site dirty after host deletion
    * FIX: D/WATO: replicate auth.secret, so that login on one site also
           is valid on the replication slaves
    * FIX: implement locking in order to prevent data corruption on
           concurrent changes
    * FIX: Fixed handling of validation errors in cascading dropdown fields
    * FIX: fix cloning of users
    * Keep track of changes made by other users before activating changes,
      let user confirm this, new permission can be used to prevent a user
      from activating foreign changes.
    * FIX: Allowing german umlauts in users mail addresses
    * Allow list of aux tags to be missing in host tag definitions. This
      makes migration from older version easier.
    * FIX: user management modules can now deal with empty lines in htpasswd
    * FIX: Fixed js error on hostlist page with search form

    Multisite:
    * New display type 'boxes-omit-root' for BI views
    * Hostgroup view BI Boxes omits the root level
    * Finalized layout if view options and commands/filters/painteroptions.
    * Broken plugins prevent plugin caching now
    * FIX: remove refresh button from dashboard.
    * FIX: remove use of old option defaults.checkmk_web_uri
    * FIX: fixed outgoing bandwidth in fc port perfometer
    * FIX: remove nasty JS error in sidebar
    * FIX: fix folding in custom links (directories would not open)
    * FIX: animation of rotation treeangle in trees works again
    * FIX: Logwatch: Changed font color back to black
    * FIX: show toggle button for checkboxes in deactivated state
    * FIX: fix repeated stacked refresh when toggling columns
    * FIX: disable checkbox button in non-checkboxable layouts
    * FIX: fix table layout for views (gaps where missing sometimes)
    * FIX: Fixed sorting views by perfdata values which contain floats
    * FIX: fix sometimes-broken sizing of sidebar and dashboard on Chrome
    * FIX: fix dashboard layout on iPad
    * FIX: Fixed styling issues of sidebar in IE7
    * FIX: fix problem where filter settings (of checkboxes) are not effective
           when it comes to executing commands
    * FIX: Fixed styling issues of view filters with dropdown fields
    * FIX: multisite login can now deal with empty lines in htpasswd
    * FIX: Fixed a bunch of js/css errors

    Mobile:
    * FIX: Fixed logtime filter settings in all mobile views
    * FIX: fix some layout problems

    BI:
    * New aggregation function count_ok, that counts the number
      of nodes in state OK.
    * FIX: Removed debug output int count_ok aggregation

    Checks & Agents:
    * Linux: Modified cluster section to allow pacemaker/corosync clusters without heartbeat
    * AIX: convert NIC check to lnx_if (now being compatible with if/if64)
    * AIX: new check for CPU utilization (using section lparstat_aix)
    * ntp checks: Changed default value of time offsets to be 200ms (WARN) / 500ms (CRIT)
    * aironet_{errors,clients}: detect new kinds of devices (Thanks to Tiago Sousa)
    * check_http, check_tcp: allow to omit -I and use dynamic DNS name instead

1.2.0b4:
    Core:
    * New configuration variable snmp_timing, allowing to 
      configure timeout and retries for SNMP requests (also via WATO)
    * New configuration variable custom_checks. This is mainly for
      WATO but also usable in main.mk It's a variant of legacy_checks that
      automatically creates the required "define command" sections.

    WATO:
    * ps and ps.perf configurable via WATO now (without inventory)
    * New layout of main menu and a couple of other similar menus
    * New layout of ruleset overviews
    * Hide check_mk variable names per default now (change via global settings)
    * New layout of global settings
    * Folder layout: show contact groups of folder
    * Folder movement: always show complete path to target folder
    * Sidebar snapin: show pending changes
    * New rule for configuring custom_checks - allowing to run arbitrary
      active checks even if not yet formalized (like HTTP and TCP)
    * Added automation_commands to make automations pluginable
    * New layout and new internal implementation of input forms
    * New layout for view overview and view editor
    * Split up host search in two distinct pages
    * Use dynamic items in rule editor for hosts and items (making use
      of ListOfStrings())
    * FIX: audit log was not shown if no entry for today existed
    * FIX: fix parent scan on single site installations
    * FIX: fix folder visibility permission handling
    * FIX: honor folder-permissions when creating, deleting 
           and modifiying rules
    * FIX: detect non-local site even if unix: is being used
    * FIX: better error message if not logged into site during 
           action that needs remote access
    * FIX: send automation data via POST not GET. This fixes inventory
           on hosts with more than 500 services.
    * FIX: make config options directly active after resetting them
           to their defaults (didn't work for start_url, etc.
    * FIX: Fixed editing of ListOf in valuespec editors (e.g. used in logwatch
    pattern editor)
    * FIX: Reimplemented correct behaviour of the logwatch pattern "ignore"
    state which is used to drop the matching log lines

    Multisite:
    * FIX: fixed filter of recent event views (4 hours didn't catch)
    * FIX: convert more buttons to new graphical style
    * FIX: Logwatch handles logs with only OK lines in it correctly in logfile list views
    * FIX: Fixed syntax error in "Single-Host Problems" view definition
    * New help button at top right of each page now toggles help texts
    * Snapin Custom Links allows to specify HTTP link target
    * Redesign of bar with Display/Filter/Commands/X/1,2,3,4,6,8/30,60,90/Edit

    Mobile GUI:
    * FIX: commands can be executed again
    * FIX: fixed styling of buttons

    Checks & Agents:
    * FIX: Logwatch: fixed missing linebreak during reclassifing lines of logfiles
    * FIX: Logwatch: Logwatch services in rules configured using WATO must be
      given as item, not as whole service name
    * New active check via WATO: check_ldap
    * printer_alerts: new configuration variable printer_alerts_text_map. Make
      'Energiesparen' on Brother printers an OK state.
    * services: This check can now be parameterized in a way that it warn if
      a certain service is running. WATO formalization is available.

    BI:
    * FIX: make rotating folding arrows black (white was not visible)
    * Display format 'boxes' now in all BI views available
    * Display format 'boxes' now persists folding state

1.2.0b3:
    Core:
    * FIX: fixed SNMP info declaration in checks: could be garbled
      up in rare cases
    * avoid duplicate parents definition, when using 'parents' and
      extra_host_conf["parents"] at the same time. The later one has
      precedence.

    Multisite:
    * Logwatch: Colorizing OK state blocks correctly
    * FIX: allow web plugins to be byte compiled (*.pyc). Those
      are preferred over *.py if existing
    * View Editor: Fixed jump to top of the page after moving painters during
      editing views
    * FIX: Fixed login redirection problem after relogging
    * Filter for times now accept ranges (from ... until)
    * New view setting for page header: repeat. This repeats the
      column headers every 20'th row.
    * FIX: Fixed problem with new eval/pickle
    * FIX: Fixed commands in host/service search views

    Checks & Agents:
    * FIX: Made logwatch parsing mechanism a little more robust
      (Had problems with emtpy sections from windows agent)
    * FIX: brocade_fcport: Configuration of portsates now possible  
    * if_lancom: special version for if64 for LANCOM devices (uses
      ifName instead of ifDescr)


    WATO:
    * Reimplemented folder listing in host/folders module
    * Redesigned the breadcrumb navigation
    * Global settings: make boolean switches directly togglable
    * New button "Recursive Inventory" on folder: Allows to do
      a recursive inventory over all hosts. Also allows to selectively
      retry only hosts that have failed in a previous inventory.
    * You can configure parents now (via a host attribute, no rules are
      neccessary).
    * You can now do an automated scan for parents and layer 3 (IP)
    * You can configure active checks (check_tcp, ...) via WATO now
    * FIX: fix page header after confirmation dialogs
    * FIX: Fixed umlaut problem in host aliases and ip addresses created by WATO
    * FIX: Fixed exception caused by validation problems during editing tags in WATO
    * FIX: create sample config only if both rules.mk and hosttags.mk are missing
    * FIX: do not loose host tags when both using WATO-configured and 
      manual ones (via multisite.mk)
    * Timeperiods: Make list of exceptions dynamic, not fixed to 10 entries
    * Timeperiods: Configure exclusion of other timeperiods
    * Configuration of notification_delay and notification_interval

1.2.0b2:
    Core:
    * FIX: Cluster host checks were UNKNOWN all the time
    * FIX: reset counter in case of (broken) future time
    * FIX: Automation try-inventory: Fixed problem on where checks which
      produce equal service descriptions could lead to invalid inventory
      results on cluster hosts.
    * FIX: do not create contacts if they won't be assigned to any host
      or service. Do *not* assign to dummy catch-all group "check_mk".

    WATO:
    * Added new permission "move hosts" to allow/deny moving of hosts in WATO
    * Also write out contact definitions for users without contactgroups to
      have the mail addresses and other notification options persisted
    * FIX: deletion of automation accounts now works
    * FIX: Disabling notifications for users does work now
    * New main overview for rule editor
    * New multisite.mk option wato_hide_varnames for hiding Check_MK 
      configuration variable names from the user
    * New module "Logwatch Pattern Analyzer" to verify logwatch rules
    * Added new variable logwatch_rules which can also be managed through the
      WATO ruleset editor (Host/Service Parameters > Parameters and rules for
      inventorized checks > Various applications > Logwatch Patterns)
    * Users & Contacts: Added new option wato_hidden_users which holds a list
      of userids to hide the listed users from the WATO user management GUI.
    * WATO API: Added new method rewrite_configuration to trigger a rewrite of
      all host related wato configuration files to distribute changed tags
    * Added new internal hook pre-activate-changes to execute custom
      code BEFORE Check_MK is called to restart Nagios
    * FIX: Only showing sudo hint message on sudo error message in automation
      command
    * FIX: Fixed js eror in IE7 on WATO host edit page
    * FIX: Using pickle instead of repr/eval when reading data structures from
      urls to prevent too big security issues
    * Rule editor: improve sorting of groups and rulesets
    * FIX: Escaping single quotes in strings when writing auth.php
    * FIX: Fix resorting of host tags (was bug in ListOf)

    Multisite
    * Added config option default_ts_format to configure default timestamp
      output format in multisite
    * Layout and design update
    * Quicksearch: display site name if more than one different site
      is present in the current search result list
    * FIX: Fixed encoding problem in "custom notification" message
    * New configuration parameter page_heading for the HTML page heads
      of the main frameset (%s will be replaced with OMD site name)
    * FIX: Fix problem where snapins where invisible
    * FIX: Fixed multisite timeout errors when nagios not running
    * Sidebar: some new layout improvements
    * Login page is not shown in framesets anymore (redirects framed page to
      full screen login page)
    * FIX: fix exception when disallowing changing display options
    * FIX: Automatically redirect from login page to target page when already
      logged in
    * FIX: Updating the dashboard header time when the dashlets refresh

    BI:
    * Added new painter "affected hosts (link to host page)" to show all
      host names with links to the "hosts" view
    * FIX: Fixed filtering of Single-Host Aggregations
    * New sorter for aggregation group
    * FIX: fix sorting of Single-Host Aggregations after group
    * Avoid duplicate rule incarnations when using FOREACH_*
    * BI Boxes: allow closing boxes (not yet persisted)
    * New filter for services (not) contained in any aggregate
    * Configure sorting for all BI views

    Checks & Agents:
    * FIX: snmp_uptime handles empty snmp information without exception
    * FIX: Oracle checks try to handle ORA-* errors reported by the agent
      All oracle checks will return UNKNOWN when finding an ORA-* message
    * FIX: filesystem levels set via WATO didn't work, but do now
    * FIX: Group filters can handle groups without aliases now
    * nfsmounts: Added nfs4 support thanks to Thorsten Hintemann
    * megaraid_pdisks megaraid_ldisks: Support for Windows.  Thanks to Josef Hack

1.2.0b1:
    Core, Setup, etc.:
    * new tool 'livedump' for dumping configuration and status
      information from one monitoring core and importing this
      into another.
    * Enable new check registration API (not yet used in checks)
    * FIX: fix handling of prefix-tag rules (+), needed for WATO
    * FIX: handle buggy SNMP devices with non-consecutive OIDS
      (such as BINTEC routers)
    * Check API allows a check to get node information
    * FIX: fix problem with check includes in subchecks
    * Option --checks now also applies to ad-hoc check (e.g.
      cmk --checks=mrpe,df -v somehost)
    * check_mk_templates.cfg: added s to notification options
      of host and service (= downtime alerts)

    WATO:
    * Hosttag-editor: allow reordering of tags
    * Create very basic sample configuration when using
      WATO the first time (three tag groups, two rules)
    * Much more checks are configurable via WATO now
    * Distributed WATO: Made all URL calls using curl now
    * FIX: fix bug in inventory in validate_datatype()
    * Better output in case of inventory error
    * FIX: fix bug in host_icon rule on non OMD
    * FIX: do not use isdisjoint() (was in rule editor on Lenny)
    * FIX: allow UTF-8 encoded permission translations
    * FIX: Fixed several problems in OMD apache shared mode
    * FIX: Do not use None$ as item when creating new rules
    * FIX: Do load *all* users from htpasswd, so passwords from
      users not created via WATO will not be lost.
    * FIX: honor site disabling in replication module
    * FIX: honor write permissions on folder in "bulk delete"
    * FIX: honor permissions for "bulk cleanup" and "bulk edit"
    * FIX: honor write permissions and source folder when moving hosts
    * FIX: honor permissions on hosts also on bulk inventory
    * Only create contacts in Nagios if they are member of at
      least one contact group.
    * It is now possible to configure auxiliary tags via WATO
      (formerly also called secondary tags)
    * FIX: Fixed wrong label "Main Overview" shown for moved WATO folders
      in foldertree snapin
    * FIX: Fixed localization of empty host tags
    * FIX: User alias and notification enabling was not saved

    Checks & Agents:
    * hpux_if: fix missing default parameter errors
    * hpux_if: make configurable via WATO
    * if.include: fix handling of NIC with index 0
    * hpux_lunstats: new check for disk IO on HP-UX
    * windows - mk_oracle tablespace: Added missing sid column
    * diskstat: make inventory mode configurable via WATO
    * added new checks for Fujitsu ETERNUS DX80 S2 
      (thanks to Philipp Höfflin)
    * New checks: lgp_info, lgp_pdu_info and lgp_pdu_aux to monitor Liebert
      MPH/MPX devices
    * Fix Perf-O-Meter of fileage
    * hpux_snmp_cs.cpu: new SNMP check for CPU utilization
      on HP-UX.
    * if/if64: inventory also picks up type 62 (fastEther). This
      is needed on Cisco WLC 21xx series (thanks to Ralf Ertzinger)
    * FIX: fix inventory of f5_bigip_temp
    * mk_oracle (lnx+win): Fixed TEMP tablespace size calculations
    * ps: output node process is running on (only for clusters)
    * FIX: Linux Agent: Fixed ipmi-sensors handling of Power_Unit data
    * hr_mem: handle rare case where more than one entry is present
      (this prevents an exception of pfSense)
    * statgrab_load: level is now checked against 15min average - 
      in order to be consistent with the Linux load check
    * dell_powerconnect_cpu: hopefully correctly handle incomplete
      output from agent now.
    * ntp: do not check 'when' anymore since it can produce false
      alarms.
    * postfix_mailq: handle output with 'Total requests:' in last line
    * FIX: check_mk-hp_blade_psu.php: allow more than 4 power supplies
    * FIX: smart plugin: handle cases with missing vendor (thanks
      to Stefan Kärst)
    * FIX: megaraid_bbu: fix problem with alternative agent output
      (thanks to Daniel Tuecks)
    * mk_oracle: fix quoting problem, replace sessions with version,
      use /bin/bash instead of /bin/sh

    Multisite:
    * Added several missing localization strings
    * IE: Fixed problem with clicking SELECT fields in the new wato foldertree snapin
    * Fixed problem when trying to visit dashboards from new wato foldertree snapin
    * Chrome: Fixed styling problem of foldertree snapin
    * Views: Only show the commands and row selection options for views where
      commands are possible
    * The login mask honors the default_language definition now
    * check_bi_local.py: works now with cookie based authentication
    * FIX: Fixed wrong redirection after login in some cases
    * FIX: Fixed missing stats grouping in alert statistics view
    * FIX: Fixed preview table styling in view editor
    * FIX: Multisite authed users without permission to multisite are
      automatically logged out after showing the error message
    * Retry livestatus connect until timeout is used up. This avoids
      error messages when the core is being restarted
    * Events view now shows icon and text for "flapping" events
    * Use buffer for HTML creation (this speeds up esp. HTTPS a lot)
    * FIX: Fixed state filter in log views

    Livestatus:
    * Add missing column check_freshness to services table

    BI:
    * New column (painter) for simplistic box display of tree.
      This is used in a view for a single hostgroup.

1.1.13i3:
    Core, Setup, etc.:
    * *_contactgroups lists: Single group rules are all appended. When a list
      is found as a value this first list is used exclusively. All other
      matching rules are ignored
    * cmk -d does now honor --cache and --no-tcp
    * cmk -O/-R now uses omd re{start,load} core if using OMD
    * FIX: setup.sh now setups up permissions for conf.d/wato
      correctly
    * cmk --localize update supports an optional ALIAS which is used as
      display string in the multisite GUI
    * FIX: Fixed encoding problems with umlauts in group aliases
    * FIX: honor extra_summary_host_conf (was ignored)
    * new config variable snmpv2c_hosts that allows to enable SNMP v2c
      but *not* bulkwalk (for some broken devices). bulkwalk_hosts still
      implies v2c.

    Checks & Agents:
    * Windows agent: output eventlog texts in UTF-8 encoding. This
      should fix problems with german umlauts in message texts.
    * Windows agent: Added installer for the windows agent (install_agent.exe)
    * Windows agent: Added dmi_sysinfo.bat plugin (Thanks to Arne-Nils Kromer for sharing)
    * Disabled obsolete checks fc_brocade_port and fc_brocade_port_detailed.
      Please use brocade_fcport instead.
    * aironet_errors, statgrab_disk, statgrab_net: Performance data has
      been converted from counters to rates. You might need to delete your
      existing RRDs of these checks. Sorry, but these have been that last
      checks still using counters...
    * ibm_imm_health: added last missing scan function
    * Filesystem checks: trend performance data is now normalized to MB/24h.
      If you have changed the trend range, then your historic values will
      be displayed in a wrong scale. On the other hand - from now on changes
      in the range-setting will not affect the graph anymore.
    * if/if64/lnx_if: pad port numbers with zeros in order to sort correctly.
      This can be turned off with if_inventory_pad_portnumbers = False.
    * Linux agent: wrap freeipmi with lock in order to avoid cache corruption
    * New check: megaraid_bbu - check existance & status of LSI MegaRaid BBU module
    * HP-UX Agent: fix mrpe (remove echo -e and test -e, thanks to Philipp Lemke)
    * FIX: ntp checks: output numeric data also if stratum too high
    * Linux agent: new check for dmraid-based "bios raid" (agent part as plugin)
    * FIX: if64 now uses ifHighSpeed instead of ifSpeed for determining the
      link speed (fixes speed of 10GBit/s and 20GBit/s ports, thanks Marco Poet)
    * cmctc.temp: serivce has been renamed from "CMC Temperature %s" to just
      "Temperature %s", in order to be consistent with the other checks.
    * mounts: exclude changes of the commit option (might change on laptops),
      make only switch to ro critical, other changes warning.
    * cisco_temp_sensor: new check for temperature sensors of Cisco NEXUS
      and other new Cisco devices
    * oracle_tablespace: Fixed tablespace size/free space calculations
    * FIX: if/if64: omit check result on counter wrap if bandwidth traffic levels
      are used.

    Multisite:
    * Improve transaction handling and reload detection: user can have 
      multiple action threads in parallel now
    * Sounds in views are now enabled per default. The new configuration
      variable enable_sounds can be set to False in multisite.mk in order
      to disable sounds.
    * Added filter for log state (UP,DOWN,OK,CRIT...) to all log views
    * New painter for normal and retry check interval (added to detail views)
    * Site filter shows "(local)" in case of non multi-site setup
    * Made "wato folder" columns sortable
    * Hiding site filter in multisite views in single site setups
    * Replaced "wato" sidebar snapin which mixed up WATO and status GUIs with
      the new "wato_foldertree" snapin which only links to the status views
      filtered by the WATO folder.
    * Added "Dashboard" section to views snapin which shows a list of all dashboards
    * FIX: Fixed auth problem when following logwatch icon links while using
      the form based auth
    * FIX: Fix problem with Umlaut in contact alias
    * FIX: Creating auth.php file on first login dialog based login to ensure
      it exists after login when it is first needed
    * Dashboard: link problem views to *unhandled* views (this was
      inconsistent)
    * Localization: Fixed detection of gettext template file when using the
      local/ hierarchy in OMD

    Mobile:
    * Improved sorting of views in main page 
    * Fix: Use all the availiable space in header
    * Fix: Navigation with Android Hardwarekeys now working
    * Fix: Links to pnp4nagios now work better
    * Fix: Host and Service Icons now finger friendly
    * Fix: Corrected some buildin views

    WATO:
    * Removed IP-Address attribute from folders
    * Supporting localized tag titles
    * Using Username as default value for full names when editing users
    * Snapshot/Factory Reset is possible even with a broken config
    * Added error messages to user edit dialog to prevent notification problems
      caused by incomplete configuration
    * Activate Changes: Wato can also reload instead of restarting nagios
    * Replication: Can now handle replication sites which use the form based auth
    * Replication: Added option to ignore problems with the ssl certificates
                   used in ssl secured replications
    * WATO now supports configuring Check_MK clusters
    * FIX: Fixed missing folders in "move to" dropdown fields
    * FIX: Fixed "move to target folders" after CSV import
    * FIX: Fixed problem with duplicate extra_buttons when using the i18n of multiisite
    * FIX: Fixed problem with duplicate permissions when using the i18n of multiisite
    * FIX: Writing single host_contactgroups rules for each selected
      contactgroup in host edit dialog
    * FIX: Fixed wrong folder contacgroup related permissions in auth.php api
    * FIX: Fixed not up-to-date role permission data in roles_saved hook
    * FIX: Fixed duplicate custom columns in WATO after switching languages

    BI:
    * improve doc/treasures/check_bi_local.py: local check that creates
      Nagios services out of BI aggregates

    Livestatus:
    * ColumnHeaders: on is now able to switch column header on even if Stats:
      headers are used. Artifical header names stats_1, stats_2, etc. are
      begin used. Important: Use "ColumnHeaders: on" after Columns: and 
      after Stats:.

1.1.13i2:
    Core, Setup, etc.:
    * cmk -I: accept host tags and cluster names

    Checks & Agents:
    * linux agent - ipmi: Creating directory of cache file if not exists
    * dell_powerconnect_cpu: renamed service from CPU to "CPU utilization", in
      order to be consistent with other checks
    
    Multisite:
    * Several cleanups to prevent css/js warning messages in e.g. Firefox
    * Made texts in selectable rows selectable again
    * Adding reschedule icon to all Check_MK based services. Clicks on these
      icons will simply trigger a reschedule of the Check_MK service
    * FIX: ship missing CSS files for mobile GUI
    * FIX: rename check_mk.js into checkmk.js in order to avoid browser
      caching problems during version update

    WATO:
    * Optimized wraps in host lists tag column
    * Bulk inventory: Remove leading pipe signs in progress bar on main
      folder inventory
    * NagVis auhtorization file generation is also executed on activate_changes
    * Implemented a new inclusion based API for using multisite permissions
      in other addons
    * Inventory of SNMP devices: force implicit full scan if no services
      are configured yet
    * FIX: Calling activate_changes hook also in distributed WATO setups
    * FIX: Fixed display bug in host tags drop down menu after POST of form
    * FIX: Fixed javascript errors when doing replication in distributed
      wato environments when not having the sidebar open
    * FIX: Fixed search form dependant attribute handling
    * FIX: Fixed search form styling issues
    * You can now move folders to other folders
    * FIX: Distributed WATO: Supressing site sync progress output written in
      the apache error log

1.1.13i1:
    Multisite:
    * New nifty sidebar snapin "Speed-O-Meter"
    * Implemented new cookie based login mechanism including a fancy login GUI
    * Implemented logout functionality for basic auth and the new cookie based auth
    * Implemented user profile management page for changing the user password and
      the default language (if available)
    * New filter for the (new) state in host/service alerts
    * New command for sending custom notifications
    * FIX: Fixed encoding problem when opening dashboard
    * New icon on a service whos host is in downtime
    * Only show most frequently used context buttons (configurable
      in multisite.mk via context_buttons_to_show)
    * Show icon if user has modified a view's filter settings
    * New config option debug_livestatus_queries, normal debug
      mode does not include this anymore
    * Icons with link to page URL at bottom of each page
    * Logwatch: Switched strings in logwatch to i18n strings
    * Logwatch: Fixed styling of context button when acknowleding log messages
    * Logwatch: Implemented overview page to show all problematic logfiles
    * Add Snapin page: show previews of all snapins
    * Add Snapin page: Trying to prevent dragging confusions by using other click event
    * New (hidden) button for reloading a snapin (left to the close button)
    * Automatically falling back to hardcoded default language if configured
    language is not available
    * Repair layout of Perf-O-Meter in single dataset layout
    * FIX: Fixed duplicate view plugin loading when using localized multisite
    * FIX: Host-/Servicegroup snapin: Showing group names when no alias is available
    * FIX: Removed double "/" from pnp graph image urls in views

    BI:
    * Host/Service elements are now iterable via FOREACH_HOST, e.g.
      (FOREACH_HOST, ['server'], ALL_HOSTS, "$HOST$", "Kernel" ),
    * FIX: Assuming host states is possible again (exception: list index "3")

    WATO:
    * Evolved to full featured monitoring configuration tool!
    * Major internal code cleanup
    * Hosts can now be created directly in folders. The concept of host lists
      has been dropped (see migration notes!)
    * Configuration of global configuration variables of Check_MK via WATO
    * Configuration of main.mk rules
    * Configuration of Nagios objects and attributes
    * Configuration of users and roles
    * Configuration of host tags
    * Distributed WATO: replication of the configuration to slaves and peers
    * Added missing API function update_host_attributes() to change the
      attributes of a host
    * Added API function num_hosts_in_folder() to count the number of hosts
      below the given folder
    * Added option to download "latest" snapshot
    * extra_buttons can now register a function to gather the URL to link to
    * Implemented NagVis Authorisation management using WATO users/permissions

    Livestatus:
    * Experimental feature: livecheck -> super fast active check execution
      by making use of external helper processes. Set livecheck=PATH_TO_bin/livecheck
      in nagios.cfg where you load Livestatus. Optional set num_livecheck_helpers=NUM
      to set number of processes. Nagios will not fork() anymore for check exection.
    * New columns num_hosts and num_services in status table
    * New aggregation functions suminv and avginv (see Documentation)

    Core, Setup, etc.:
    * New configuration variable static_checks[] (used by WATO)
    * New configuration variable checkgroup_parameters (mainly for WATO)
    * check_submission defaults now to "file" (was "pipe")
    * Added pre-configured notification via cmk --notify
    * Drop RRA-configuration files for PNP4Nagios completely
    * New configuration variable ping_levels for configuring parameters
      for the host checks.
    * cmk --notify: new macros $MONITORING_HOST$, $OMD_ROOT$ and $OMD_SITE$
    * make ping_levels also apply to PING services for ping-only hosts
      (thanks to Bernhard Schmidt)

    Checks & Agents:
    * if/if64: new ruleset if_disable_if64_hosts, that force if on
      hosts the seem to support if64
    * Windows agent: new config variable "sections" in [global], that
      allows to configure which sections are being output.
    * Windows agent: in [logwatch] you can now configure which logfiles
      to process and which levels of messages to send.
    * Windows agent: new config variable "host" in all sections that
      restricts the folling entries to certain hosts.
    * Windows agent: finally implemented <<<mrpe>>. See check_mk.ini
      for examples.
    * Windows agent: do not execute *.txt and *.dir in <<<plugins>>> and
      <<<local>>>
    * Windows agent: make extensions to execute configurable (see
      example check_mk.ini)
    * Windows agent: agent now reuses TCP port even when taskkill'ed, so
      a system reboot is (hopefully) not neccessary anymore
    * Windows agent: section <<<df>>> now also outputs junctions (windows
      mount points). No external plugin is needed.
    * Windows agent: new section <<<fileinfo>>> for monitoring file sizes
      (and later possible ages)
    * logwatch: allow to classify messages based on their count (see
      man page of logwatch for details)
    * fileinfo: new check for monitoring age and size of files
    * heartbeat_crm: apply patches from Václav Ovsík, so that the check
      should work on Debian now.
    * ad_replication: added warninglevel 
    * fsc_*: added missing scan functions
    * printer_alerts: added further state codes (thanks to Matthew Stew)
    * Solaris agent: changed shell to /usr/bin/bash (fixes problems with LC_ALL=C)

1.1.12p7:
    Multisite:
    * FIX: detail view of host was missing column headers
    * FIX: fix problem on IE with background color 'white'
    * FIX: fix hitting enter in host search form on IE
    * FIX: fix problem in ipmi_sensors perfometer

    Checks & Agents:
    * FIX: fixed man pages of h3c_lanswitch_sensors and statgrab_cpu
    * FIX: netapp_volumes: added raid4 as allowed state (thanks to Michaël Coquard)

    Livestatus
    * FIX: fix type column in 'GET columns' for dict-type columns (bug found
      by Gerhard Lausser)

1.1.12p6:
    Checks & Agents:
    * FIX: lnx_if: remove debug output (left over from 1.1.12p5)
    
1.1.12p5:
    Multisite:
    * FIX: fix hitting enter in Quicksearch on IE 8
    * FIX: event/log views: reverse sorting, so that newest entries
      are shown first
    * FIX: fix dashboard dashlet background on IE
    * FIX: fix row highlight in status GUI on IE 7/8
    * FIX: fix row highlight after status page reload
    * FIX: single dataset layout honors column header settings
    * FIX: quote '#' in PNP links (when # is contained in services)
    * FIX: quote '#' in PNP image links also
    * FIX: add notifications to host/service event view

    Checks & Agents:
    * FIX: lnx_if: assume interfaces as up if ethtool is missing or
      not working but interface has been used since last reboot. This
      fixes the problem where interface are not found by inventory.
    * FIX: snmp_uptime: handels alternative timeformat
    * FIX: netapp_*: scan functions now detect IBM versions of firmware
    * FIX: bluecoat_diskcpu: repair scan function
    * FIX: mem.vmalloc: fix default levels (32 and 64 was swapped)
    * FIX: smart: make levels work (thanks to Bernhard Schmidt)
    * FIX: PNP template if if/if64: reset LC_ALL, avoids syntax error
    * FIX: dell_powerconnect_cpu: handle sporadic incomplete output
      from SNMP agent

1.1.12p4:
    Multisite:
    * FIX: sidebar snapin Hostgroups and Servicegroups sometimes
           failed with non-existing "available_views".
    * FIX: Fix host related WATO context button links to point to the hosts site
    * FIX: Fixed view editor redirection to new view after changing the view_name
    * FIX: Made icon painter usable when displaying hostgroup rows
    * Logwatch: Switched strings in logwatch to i18n strings
    * Logwatch: Fixed styling of context button when acknowleding log messages
    * Logwatch: Implemented overview page to show all problematic logfiles

    WATO:
    * FIX: add missing icon_csv.png
    * FIX: WATO did not write values of custom macros to extra_host_conf definitions

1.1.12p3:
    Core, Setup, etc.:
    * FIX: really suppress precompiling on PING-only hosts now

1.1.12p2:
    Core, Setup, etc.:
    * FIX: fix handling of empty suboids
    * FIX: do not create precomiled checks for host without Check_MK services

    Checks & Agents:
    * FIX: mem.win: Default levels now works, check not always OK
    * FIX: blade_health: fix OID specification
    * FIX: blade_bays: fix naming of item and man page

    Multisite:
    * FIX: Fixed styling of view header in older IE browsers
    * FIX: Do not show WATO button in views if WATO is disabled
    * FIX: Remove WATO Folder filter if WATO is disabled 
    * FIX: Snapin 'Performance': fix text align for numbers
    * FIX: Disallow setting downtimes that end in the past
    * FIX: Fix links to downtime services in dashboard
    * FIX: Fix popup help of reschedule icon

1.1.12p1:
    Core, Setup, etc.:
    * FIX: fix aggregate_check_mk (Summary host agent status)

    Checks & Agents:
    * FIX: mk_oracle now also detects XE databases
    * FIX: printer_alerts: handle 0-entries of Brother printers
    * FIX: printer_supply: fix Perf-O-Meter if no max known
    * FIX: Added id parameter to render_statistics() method to allow more than
      one pie dashlet for host/service stats
    * FIX: drbd: fixed inventory functions
    * FIX: printer_supply: handle output of Brother printers
    * FIX: ps.perf PNP template: show memory usage per process and not
      summed up. This is needed in situations where one process forks itself
      in irregular intervals and rates but you are interested just in the
      memory usage of the main process.

    Multisite:
    * FIX: finally fixed long-wanted "NagStaMon create hundreds
      of Apache processes" problem!
    * FIX: query crashed when sorting after a join columns without
      an explicit title.
    * FIX: filter for WATO file/folder was not always working.
    * Added filter for hard services states to search and service
      problems view
    * FIX: dashboard problem views now ignore notification period,
      just as tactical overview and normal problem views do
    * FIX: Loading dashboard plugins in dashboard module
 

1.1.12:
    Checks & Agents:
    * dell_powerconnect_*: final fixed, added PNP-templates
    * ps.perf: better error handling in PNP template

    Multisite:
    * Dashboard: fix font size of service statistics table
    * Dashboard: insert links to views into statistics
    * Dashboard: add links to PNP when using PNP graphs
    
1.1.12b2:
    Core, Setup, etc.:
    * FIX: fix crash with umlauts in host aliases
    * FIX: remove duplicate alias from Nagios config

    Checks & Agents:
    * services: better handling of invalid patterns
    * FIX: multipath: fix for another UUID format
    * AIX agent: fix implementation of thread count
    * blade_bays: detect more than 16 bays
    * statgrab_*: added missing inventory functions
    * FIX: fix smart.temp WARN/CRIT levels were off by one degree

    Multisite:
    * Remove Check_MK logo from default dashboard
    * Let dashboard use 10 more pixels right and bottom
    * FIX: do not show WATO icon if no WATO permission
    * Sidebar sitestatus: Sorting sites by sitealias
    * FIX: removed redundant calls of view_linktitle()

    WATO:
    * FIX: fix update of file/folder title after title property change

    Livestatus:
    * FIX: fix crash on imcomplete log lines (i.e. as
      as result of a full disk)
    * FIX: Livestatus-API: fix COMMAND via persistent connections
	

1.1.12b1:
    Core, Setup, etc.:
    * FIX: fix cmk -D on cluster hosts
    * Made profile output file configurable (Variable: g_profile_path)

    Checks & Agents:
    * FIX: j4p_performance: fix inventory functions 
    * FIX: mk_oracle: fix race condition in cache file handling (agent data
      was missing sections in certain situations)
    * mrpe: make check cluster-aware and work as clustered_service
    * cups_queues: Run agent part only on directly on CUPS servers,
      not on clients
    * FIX: mbg_lantime_state: Fixed output UOM to really be miliseconds
    * FIX: ntp: Handling large times in "poll" column correctly
    * New check dmi_sysinfo to gather basic hardware information
    * New check bintec_info to gather the software version and serial number
    of bintec routers

    Multisite:
    * FIX: fix rescheduling of host check
    * FIX: fix exception when using status_host while local site is offline
    * FIX: Fixed not updating pnp graphs on dashboard in some browsers (like chrome)
    * FIX: fix URL-too-long in permissions page
    * FIX: fix permission computation
    * FIX: fixed sorting of service perfdata columns
    * FIX: fixed sorting of multiple joined columns in some cases
    * FIX: fixed some localisation strings
    * Cleanup permissions page optically, add comments for views and snapins
    * Added some missing i18n strings in general HTML functions
    * Added display_option "w" to disable limit messages and livestatus errors in views
    * Service Perfdata Sorters are sorting correctly now
    * Added "Administration" snapin to default sidebar
    * Tactical Overview: make link clickable even if count is zero
    * Minor cleanup in default dashboard
    * Dashboard: new dashlet attribute title_url lets you make a title into a link
    * Dashboard: make numbers match "Tactical Overview" snapin

    Livestatus:
    * Write messages after initialization into an own livestatus.log

    WATO:
    * FIX: "bulk move to" at the top of wato hostlists works again
    * FIX: IE<9: Fixed problem with checkbox events when editing a host
    * FIX: "move to" dropdown in IE9 works again

1.1.11i4:
    Core, Setup, etc.:
    * FIX: use hostgroups instead of host_groups in Nagios configuration.
      This fixes a problem with Shinken
    * --scan-parents: detected parent hosts are now tagged with 'ping', so
      that no agent will be contacted on those hosts

    Checks & Agents:
    * Added 4 new checks dell_powerconnect_* by Chris Bowlby
    * ipmi_sensors: correctly handle further positive status texts
      (thanks to Sebastian Talmon)
    * FIX: nfsmounts handles zero-sized volumes correctly
    * AIX agent now outputs the user and performance data in <<<ps>>>

    Multisite:
    * FIX: WATO filtered status GUIs did not update the title after changing
      the title of the file/folder in WATO
    * FIX: Removed new python syntax which is incompatible with old python versions
    * FIX: Made bulk inventory work in IE
    * FIX: Fixed js errors in IE when having not enough space on dashboard 
    * FIX: fix error when using non-Ascii characters in view title
    * FIX: fix error on comment page caused by missing sorter
    * FIX: endless javascript when fetching pnp graphs on host/service detail pages
    * FIX: Not showing the action form in "try" mode of the view editor
    * FIX: Preventing up-then-over effect while loading the dashboard in firefox
    * Added missing i18n strings in command form and list of views
    * Views are not reloaded completely anymore. The data tables are reloaded
      on their own.
    * Open tabs in views do not prevent reloading the displayed data anymore
    * Added display_option "L" to enable/disable column title sortings
    * Sorting by joined columns is now possible
    * Added missing sorters for "service nth service perfdata" painters
    * Implemented row selection in views to select only a subset of shown data
      for actions
    * Sort titles in views can be enabled by clicking on the whole cells now
    * Submitting the view editor via ENTER key saves the view now instead of try mode
    * Host comments have red backgrounded rows when host is down
    * Implemented hook api to draw custom link buttons in views

    WATO:
    * Changed row selection in WATO to new row selection mechanism
    * Bulk action buttons are shown at the top of hostlists too when the lists
      have more than 10 list items
    * New function for backup and restore of the configuration

    Livestatus:
    * FIX: fix compile error in TableLog.cc by including stddef.h
    * FIX: tables comments and downtimes now honor AuthUser
    * Table log honors AuthUser for entries that belong to hosts
      (not for external commands, though. Sorry...)
    * FIX: fix Stats: sum/min/max/avg for columns of type time

1.1.11i3:
    Core, Setup, etc.:
    * FIX: allow host names to have spaces
    * --snmpwalk: fix missing space in case of HEX strings
    * cmk --restore: be aware of counters and cache being symbolic links
    * do_rrd_update: direct RRD updates have completely been removed.
      Please use rrdcached in case of performance problems.
    * install_nagios.sh has finally been removed (was not maintained anyway).
      Please use OMD instead.
    * Inventory functions now only take the single argument 'info'. The old
      style FUNC(checkname, info) is still supported but deprecated.
    * Show datasource program on cmk -D
    * Remove .f12 compile helper files from agents directory
    * Output missing sections in case of "WARNING - Only __ output of __..."
    * Remove obsolete code of snmp_info_single
    * Remove 'Agent version (unknown)' for SNMP-only hosts
    * Options --version, --help, --man, --list-checks and --packager now
      work even with errors in the configuration files
    * Minor layout fix in check man-pages

    Checks & Agents:
    * FIX: hr_mem: take into account cache and buffers
    * FIX: printer_pages: workaround for trailing-zero bug in HP Jetdirect
    * mk_logwatch: allow to set limits in processing time and number of
      new log messages per log file
    * Windows Agent: Now supports direct execution of powershell scripts
    * local: PNP template now supports multiple performance values
    * lnx_if: make lnx_if the default interface check for Linux
    * printer_supply: support non-Ascii characters in items like
      "Resttonerbehälter". You need to define snmp_character_encodings in main.mk
    * mem.win: new dedicated memory check for Windows (see Migration notes)
    * hr_mem: added Perf-O-Meter
    * Renamed all temperature checks to "Temperature %s". Please
      read the migration notes!
    * df and friends: enabled trend performance data per default. Please
      carefully read the migration notes!
    * diskstat: make summary mode the default behavious (one check per host)

    MK Livestatus:
    * WaitObject: allow to separate host name and service with a semicolon.
      That makes host names containing spaces possible.
    * Better error messages in case of unimplemented operators

    Multisite:
    * FIX: reschedule now works for host names containing spaces
    * FIX: correctly sort log views in case of multi site setups
    * FIX: avoid seven broken images in case of missing PNP graphs
    * FIX: Fixed javascript errors when opening dashboard in IE below 9
    * FIX: Views: Handling deprecated value "perpage" for option
      column_headers correctly
    * FIX: Fixed javascript error when saving edited views without sidebar
    * FIX: Showing up PNP hover menus above perfometers
    * Host/Service Icon column is now modularized and can be extended using
      the multisite_icons list.
    * New sorters for time and line number of logfile entries
    * Bookmarks snapin: save relative URLs whenever possible
    * Man-Pages of Check_MK checks shown in Multisite honor OMD's local hierarchy
    * nicer output of substates, translate (!) and (!!) into HTML code
    * new command for clearing modified attributes (red cross, green checkmark)
    * Perf-O-Meters: strip away arguments from check_command (e.g.
      "check-foo!17!31" -> "check-foo").
    * Added several missing i18n strings in view editor
    * Views can now be sorted by the users by clicking on the table headers.
      The user sort options are not persisted.
    * Perf-O-Meters are now aware if there really is a PNP graph

    WATO:
    * Show error message in case of empty inventory due to agent error
    * Commited audit log entries are now pages based on days
    * Added download link to download the WATO audit log in CSV format

1.1.11i2:
    Core, Setup, etc.:
    * FIX: sort output of cmk --list-hosts alphabetically
    * FIX: automatically remove leading and trailing space from service names
      (this fixes a problem with printer_pages and an empty item)
    * Great speed up of cmk -N/-C/-U/-R, especially when number of hosts is
      large.
    * new main.mk option delay_precompile: if True, check_mk will skip Python 
      precompilation during cmk -C or cmk -R, but will do this the first 
      time the host is checked.  This speeds up restarts. Default is False.
      Nagios user needs write access in precompiled directory!
    * new config variable agent_ports, allowing to specify the agent's
      TCP port (default is 6556) on a per-host basis.
    * new config variable snmp_ports, allowing to specify the UDP port
      to used with SNMP, on a per-host basis.
    * new config variable dyndns_hosts. Hosts listed in this configuration
      list (compatible to bulkwalk_hosts) use their hostname as IP address.
    
    Checks & Agents:
    * FIX: AIX agent: output name of template in case of MRPE
    * FIX: cisco_temp: skip non-present sensors at inventory
    * FIX: apc_symmetra: fix remaining runtime calculation (by factor 100)
    * FIX: Added PNP-template for winperf_phydisk
    * FIX: if64: fix UNKNOWN in case of non-unique ifAlias
    * FIX: lnx_if/if/if64: ignore percentual traffic levels on NICs without
           speed information.
    * FIX: cisco_temp_perf: add critical level to performance data
    * FIX: windows agent: hopefully fix case with quotes in directory name
    * FIX: printer_supply: fixed logic of Perf-O-Meter (mixed up crit with ok)
    * FIX: Solaris agent: reset localization to C, fixes problems with statgrab
    * FIX: blade_*: fix SNMP scan function for newer firmwares (thanks to Carlos Peón)
    * snmp_uptime, snmp_info: added scan functions. These checks will now
      always be added. Please use ingored_checktypes to disable, if non needed.
    * brocade_port: check for Brocade FC ports has been rewritten with
      lots of new features.
    * AIX agent now simulates <<<netctr>>> output (by Jörg Linge)
    * mbg_lantime_state: Handling refclock offsets correctly now; Changed
      default thresholds to 5/10 refclock offset
    * brocade_port: parameter for phystate, opstate and admstate can now
      also be lists of allowed states.
    * lnx_if: treat interfaces without information from ethtool as
      softwareLoopback interface. The will not be found by inventory now.
    * vbox_guest: new check for checking guest additions of Linux virtual box hosts
    * if/if64: Fixed bug in operstate detection when using old tuple based params
    * if/if64: Fixed bug in operstate detection when using tuple of valid operstates
    * mk_oracle: Added caching of results to prevent problems with long
    running SQL queries. Cache is controlled by CACHE_MAXAGE var which is preset to
    120 seconds 
    * mk_oracle: EXCLUDE_<sid>=ALL or EXCLUDE_<sid>=oracle_sessions can be
    used to exclude specific checks now
    * mk_oracle: Added optional configuration file to configure the new options
    * j4p_performance agent plugin: Supports basic/digest auth now
    * New checks j4p_performance.threads and j4p_performance.uptime which
      track the number of threads and the uptime of a JMX process
    * j4p_performance can fetch app and servlet specific status data. Fetching
      the running state, number of sessions and number of requests now. Can be
      extended via agent configuration (j4p.cfg).
    * Added some preflight checks to --scan-parents code
    * New checks netapp_cluster, netapp_vfiler for checking NetAPP filer 
      running as cluster or running vfilers.
    * megaraid_pdisks: Better handling of MegaCli output (Thanks to Bastian Kuhn)
    * Windows: agent now also sends start type (auto/demand/disabled/boot/system)
    * Windows: inventory_services now allowes regexes, depends and state/start type
      and also allows host tags.

    Multisite:
    * FIX: make non-Ascii characters in services names work again
    * FIX: Avoid exceptions in sidebar on Nagios restart
    * FIX: printer_supply perfometer: Using white font for black toners
    * FIX: ipmi: Skipping items with invalid data (0.000 val, "unspecified" unit) in summary mode
    * FIX: ipmi: Improved output formating in summary mode
    * FIX: BI - fixed wrong variable in running_on aggregation function
    * FIX: "view_name" variable missing error message when opening view.py
      while using the "BI Aggregation Groups" and "Hosts" snapins in sidebar
    * FIX: Fixed styling of form input elements in IE + styling improvements
    * FIX: Fixed initial folding state on page loading on pages with multiple foldings opened
    * Introduced basic infrastructure for multilanguage support in Multisite
    * Make 'Views' snapin foldable
    * Replace old main view by dashboard
    * Sidebar: Snapins can register for a triggered reload after a nagios
      restart has been detected. Check interval is 30 seconds for now.
    * Quicksearch snapin: Reloads host lists after a detected nagios restart.
    * New config directory multisite.d/ - similar to conf.d/
    * great speed up of HTML rendering
    * support for Python profiling (set profile = True in multisite.mk, profile
      will be in var/check_mk/web)
    * WATO: Added new hook "active-changes" which calls the registered hosts
      with a dict of "dirty" hosts
    * Added column painter for host contacts
    * Added column painters for contact groups, added those to detail views
    * Added filters for host and service contact groups
    * Detail views of host/service now show contacts
    * Fix playing of sounds: All problem views now have play_sounds activated,
      all other deactivated.
    * Rescheduling of Check_MK: introduce a short sleep of 0.7 sec. This increases
      the chance of the passive services being updated before the repaint.
    * Added missing i18n strings in filter section of view editor
    * Added filter and painter for the contact_name in log table
    * Added several views to display the notification logs of Nagios

    WATO:
    * Configration files can now be administered via the WEB UI
      (config_files in multisite.mk is obsolete)
    * Snapin is tree-based and foldable
    * Bulk operation on host lists (inventory, tags changed, etc)
    * Easy search operation in host lists
    * Dialog for global host search
    * Services dialog now tries to use cached data. On SNMP hosts
      no scan will be done until new button "Full Scan" is pressed.

    BI:
    * FIX: Fixed displaying of host states (after i18n introduction)h
    * FiX: Fixed filter for aggregation group
    * FIX: Fixed assumption button for services with non-Ascii-characters

    MK Livestatus:
    * FIX: fix compile problem on Debian unstable (Thanks to Sven Velt)
    * Column aggregation (Stats) now also works for perf_data
    * New configuration variable data_encoding and full UTF-8 support.
    * New column contact_groups in table hosts and services (thanks to
      Matthew Kent)
    * New headers Negate:, StatsNegate: and WaitConditionNegate:

1.1.11i1:
    Core, Setup, etc.:
    * FIX: Avoid duplicate SNMP scan of checktypes containing a period
    * FIX: honor ignored_checktypes also on SNMP scan
    * FIX: cmk -II also refreshes cluster checks, if all nodes are specified
    * FIX: avoid floating points with 'e' in performance data
    * FIX: cmk -D: drop obsolete (and always empty) Notification:
    * FIX: better handling of broken checks returning empty services
    * FIX: fix computation of weight when averaging
    * FIX: fix detection of missing OIDs (led to empty lines) 
    * SNMP scan functions can now call oid(".1.3.6.1.4.1.9.9.13.1.3.1.3.*")
      That will return the *first* OID beginning with .1.3.6.1.4.1.9.9.13.1.3.1.3
    * New config option: Set check_submission = "file" in order to write
      check result files instead of using Nagios command pipe (safes
      CPU ressources)
    * Agent simulation mode (for internal use and check development)
    * Call snmpgetnext with the option -Cf (fixes some client errors)
    * Call snmp(bulk)walk always with the option -Cc (fixes problems in some
      cases where OIDs are missing)
    * Allow merging of dictionary based check parameters
    * --debug now implies -v
    * new option --profile: creates execution profile of check_mk itself
    * sped up use of stored snmp walks
    * find configuration file in subdirectories of conf.d also
    * check_mk_templates.cfg: make check-mk-ping take arguments

    Multisite:
    * FIX: Display limit-exceeded message also in multi site setups
    * FIX: Tactical Overview: fix unhandled host problems view
    * FIX: customlinks snapin: Suppressing exception when no links configured
    * FIX: webservice: suppress livestatus errors in multi-site setups
    * FIX: install missing example icons in web/htdocs/images/icons
    * FIX: Nagios-Snapin: avoid duplicate slash in URL
    * FIX: custom_style_sheet now also honored by sidebar
    * FIX: ignore case when sorting groups in ...groups snapin
    * FIX: Fixed handling of embedded graphs to support the changes made to
    * FIX: avoid duplicate import of plugins in OMD local installation
    the PNP webservice
    * FIX: Added host_is_active and host_flapping columns for NagStaMon views
    * Added snmp_uptime, uptime and printer_supply perfometers
    * Allow for displaying service data in host tables
    * View editor foldable states are now permament per user
    * New config variable filter_columns (default is 2)

    BI:
    * Added new component BI to Multisite.

    WATO:
    * FIX: fix crash when saving services after migration from old version
    * Allow moving hosts from one to another config file

    Checks & Agents:
    * FIX: hr_mem: ignore devices that report zero memory
    * FIX: cisco_power: fix syntax error in man page (broke also Multisite)
    * FIX: local: fixed search for custom templates PNP template
    * FIX: if/if64: always generate unique items (in case ifAlias is used)
    * FIX: ipmi: fix ugly ouput in case of warning and error
    * FIX: vms_df: fix, was completely broken due to conversion to df.include
    * FIX: blade_bays: add missing SNMP OIDs (check was always UNKNOWN)
    * FIX: df: fix layout problems in PNP template
    * FIX: df: fix trend computation (thanks to Sebastian Talmon)
    * FIX: df: fix status in case of critical trend and warning used
    * FIX: df: fix display of trend warn/crit in PNP-graph
    * FIX: cmctc: fix inventory in case of incomplete entries
    * FIX: cmctc: add scan function
    * FIX: ucd_cpu_load and ucd_cpu_util: make scan function find Rittal
    * FIX: ucd_cpu_util: fix check in case of missing hi, si and st
    * FIX: mk_logwatch: improve implementation in order to save RAM
    * FIX: mk_oracle: Updated tablespace query to use 'used blocks' instead of 'user blocks'
    * FIX: mk_oracle: Fixed computation for TEMP table spaces
    * FIX: bluecoat_sensors: Using scale parameter provided by the host for reported values
    * FIX: fjdarye60_devencs, fjdarye60_disks.summary: added snmp scan functions
    * FIX: decru_*: added snmp scan functions
    * FIX: heartbeat_rscstatus handles empty agent output correctly
    * FIX: hp_procurve_cpu: fix synatx error in man page
    * FIX: hp_procurve_memory: fix syntax error in man page
    * FIX: fc_brocade_port_detailed: fix PNP template in MULTIPLE mode
    * FIX: ad_replication.bat only generates output on domain controllers now.
           This is useful to prevent checks on non DC hosts (Thanks to Alex Greenwood)
    * FIX: cisco_temp_perf: handle sensors without names correctly
    * printer_supply: Changed order of tests. When a printer reports -3 this
      is used before the check if maxlevel is -2.
    * printer_supply: Skipping inventory of supplies which have current value
    and maxlevel both set to -2.
    * cisco_locif: The check has been removed. Please switch to if/if64
      has not the index 1
    * cisco_temp/cisco_temp_perf: scan function handles sensors not beginning
      with index 1
    * df: split PNP graphs for growth/trend into two graphs
    * omd_status: new check for checking status of OMD sites
    * printer_alerts: Added new check for monitoring alert states reported by
      printers using the PRINTER-MIB
    * diskstat: rewritten check: now show different devices, r+w in one check
    * canon_pages: Added new check for monitoring processed pages on canon
    printer/multi-function devices
    * strem1_sensors: added check to monitor sensors attached to Sensatorinc EM1 devices
    * windows_update: Added check to monitor windows update states on windows
      clients. The check monitors the number of pending updates and checks if
      a reboot is needed after updates have been installed.
    * lnx_if: new check for Linux NICs compatible with if/if64 replacing 
      netif.* and netctr.
    * if/if64: also output performance data if operstate not as expected
    * if/if64: scan function now also detects devices where the first port
    * if/if64: also show perf-o-meter if speed is unknown
    * f5_bigip_pool: status of F5 BIP/ip load balancing pools
    * f5_bigip_vserver: status of F5 BIP/ip virtual servers
    * ipmi: new configuration variable ipmi_ignored_sensors (see man page)
    * hp_procurve_cpu: rename services description to CPU utilization
    * ipmi: Linux agent now (asynchronously) caches output of ipmitool for 20 minutes
    * windows: agent has new output format for performance counters
    * winperf_process.util: new version of winperf.cpuusage supporting new agent
    * winperf_system.diskio: new version of winperf.diskstat supporting new agent
    * winperf_msx_queues: new check for MS Exchange message queues
    * winperf_phydisk: new check compatible with Linux diskstat (Disk IO per device!)
    * smart.temp/smart.stats: added new check for monitoring health of HDDs
      using S.M.A.R.T
    * mcdata_fcport: new check for ports of MCData FC Switches
    * hp_procurve_cpu: add PNP template
    * hp_procurve_cpu: rename load to utilization, rename service to CPU utilizition
    * df,df_netapp,df_netapp32,hr_fs,vms_df: convert to mergeable dictionaries
    * mbg_lantime_state,mbg_lantime_refclock: added new checks to monitor 
      Meinberg LANTIME GPS clocks

    Livestatus:
    * Updated Perl API to version 0.74 (thanks to Sven Nierlein)

1.1.10:
    Core, Setup, etc.:
    * --flush now also deletes all autochecks 
    
    Checks & Agents:
    * FIX: hr_cpu: fix inventory on 1-CPU systems (thanks to Ulrich Kiermayr)


1.1.10b2:
    Core, Setup, etc.:
    * FIX: setup.sh on OMD: fix paths for cache and counters
    * FIX: check_mk -D did bail out if host had no ip address
    * cleanup: all OIDs in checks now begin with ".1.3.6", not "1.3.6"

    WATO:
    * FIX: Fixed bug that lost autochecks when using WATO and cmk -II together

    Checks & Agents:
    * Added check man pages for systemtime, multipath, snmp_info, sylo,
      ad_replication, fsc_fans, fsc_temp, fsc_subsystems
    * Added SNMP uptime check which behaves identical to the agent uptime check


1.1.10b1:
    Core, Setup, etc.:
    * FIX: do not assume 127.0.0.1 as IP address for usewalk_hosts if
      they are not SNMP hosts.
    * FIX: precompile: make sure check includes are added before actual
      checks
    * FIX: setup.sh: do not prepend current directory to url_prefix
    * FIX: output agent version also for mixed (tcp|snmp) hosts
    * RPM: use BuildArch: noarch in spec file rather than as a command
      line option (thanks to Ulrich Kiermayr)
    * setup.sh: Allow to install Check_MK into existing OMD site (>= 0.46).
      This is still experimental!

    Checks & Agents:
    * FIX: Windows agent: fix output of event ID of log messages
    * FIX: if/if64: output speed correctly (1.50MB/s instead of 1MB/s)
    * FIX: drbd now handles output of older version without an ep field
    * FIX: repaired df_netapp32
    * FIX: Added SNMP scan function of df_netapp and df_netapp32
    * FIX: repaired apc_symmetra (was broken due to new option -Ot 
      for SNMP)
    * FIX: df, hr_fs and other filesystem checks: fix bug if using
      magic number. levels_low is now honored.
    * FIX: scan function avoids hr_cpu and ucd_cpu_utilization
      at the same time
    * FIX: HP-UX agent: fixed output of df for long mount points
      (thanks to Claas Rockmann-Buchterkirche)
    * FIX: df_netapp/32: fixed output of used percentage (was always
      0% due to integer division)
    * FIX: fixed manual of df (magic_norm -> magic_normsize)
    * FIX: removed filesystem_trend_perfdata. It didn't work. Use
      now df-parameter "trend_perfdata" (see new man page of df)
    * FIX: cisco_temp_perf: fix return state in case of WARNING (was 0 = OK)
    * FIX: repair PNP template for df when using trends
    * FIX: cisco_qos: fix WATO exception (was due to print command in check)
    * FIX: check_mk check: fixed template for execution time
    * FIX: blade_health, fc_brocade_port_detailed removed debug outputs
    * FIX: netapp_volumes: The check handled 64-bit aggregates correctly
    * FIX: netapp_volumes: Fixed snmp scan function
    * FIX: blade_*: Fixed snmp scan function
    * FIX: nfsmount: fix exception in check in case of 'hanging'
    * systemtime: new simple check for time synchronization on Windows
      (needs agent update)
    * Added Perf-O-Meter for non-df filesystem checks (e.g. netapp)
    * hp_proliant_*: improve scan function (now just looks for "proliant")

    Multisite:
    * FIX: fix json/python Webservice

1.1.9i9:
    Core, Setup, etc.:
    * FIX: check_mk_templates.cfg: add missing check_period for hosts
      (needed for Shinken)
    * FIX: read *.include files before checks. Fixes df_netapp not finding
      its check function
    * FIX: inventory checks on SNMP+TCP hosts ignored new TCP checks
    * local.mk: This file is read after final.mk and *not* backup up
      or restored
    * read all files in conf.d/*.mk in alphabetical order now.
    * use snmp commands always with -Ot: output time stamps as UNIX epoch
      (thanks to Ulrich Kiermayr)

    Checks & Agents:
    * ucd_cpu_load: new check for CPU load via UCD SNMP agent
    * ucd_cpu_util: new check for CPU utilization via UCD SNMP agent
    * steelhead_status: new check for overall health of Riverbed Steelhead appliance
    * steelhead_connections: new check for Riverbed Steelhead connections
    * df, df_netapp, df_netapp32, hr_fs, vms_df: all filesystem checks now support
      trends. Please look at check manpage of df for details.
    * FIX: heartbeat_nodes: Fixed error handling when node is active but at least one link is dead
    * 3ware_units: Handling INITIALIZING state as warning now
    * FIX: 3ware_units: Better handling of outputs from different tw_cli versions now
    * FIX: local: PNP template for local now looks in all template directories for
      specific templates (thanks to Patrick Schaaf)

    Multisite:
    * FIX: fix "too many values to unpack" when editing views in single layout
      mode (such as host or service detail)
    * FIX: fix PNP icon in cases where host and service icons are displayed in 
      same view (found by Wolfgang Barth)
    * FIX: Fixed view column editor forgetting pending changes to other form
           fields
    * FIX: Customlinks snapin persists folding states again
    * FIX: PNP timerange painter option field takes selected value as default now
    * FIX: Fixed perfometer styling in single dataset layouts
    * FIX: Tooltips work in group headers now
    * FIX: Catching exceptions caused by unset bandwidth in interface perfometer

    WATO:
    * FIX: fix problem with vanishing services on Windows. Affected were services
      containing colons (such as fs_C:/).

    Livestatus:
    * FIX: fix most compiler warnings (thanks to patch by Sami Kerola)
    * FIX: fix memory leak. The leak caused increasing check latency in some
      situations
    
1.1.9i8:
    Multisite:
    * New "web service" for retrieving data from views as JSON or 
      Python objects. This allows to connect with NagStaMon 
      (requires patch in NagStaMon). Simply add &output_format=json
      or &output_format=python to your view URL.
    * Added two builtin views for NagStaMon.
    * Acknowledgement of problem now has checkboxes for sticky,
      send notification and persisten comment
    * Downtimes: allow to specify fixed/flexible downtime
    * new display_options d/D for switching on/off the tab "Display"
    * Improved builtin views for downtimes
    * Bugfix: Servicegroups can be searched with the quicksearch snapin using
      the 'sg:' prefix again

    WATO:
    * Fixed problem appearing at restart on older Python version (RH)

1.1.9i7:
    Core, Setup, etc.:
    * Fix crash on Python 2.4 (e.g. RedHat) with fake_file
    * Fixed clustering of SNMP hosts
    * Fix status output of Check_MK check in mixed cluster setups

    Checks & Agents:
    * PNP templates for if/if64: fix bugs: outgoing packets had been
      same as incoming, errors and discards were swapped (thanks to 
      Paul Freeman)
    * Linux Agent: Added suport for vdx and xvdx volumes (KVM+Virtio, XEN+xvda)

    Multisite:
    * Fix encoding problem when host/service groups contain non-ascii
      characters.

    WATO:
    * Fix too-long-URL problem in cases of many services on one host


1.1.9i6:
    INCOMPATIBLE CHANGES:
    * Removed out-dated checks blade_misc, ironport_misc and snia_sml. Replaced
      with dummy checks begin always UNKNOWN.

    Core, Setup, etc.:
    * cmk -D: show ip address of host 
    * Fix SNMP inventory find snmp misc checks inspite of negative scan function
    * Fix output of MB and GB values (fraction part was zero)

    Checks & Agents:
    * megaraid_ldisks: remove debug output
    * fc_brocade_port: hide on SNMP scan, prefer fc_brocade_port_detailed
    * fc_brocade_port_detailed: improve scan function, find more devices
    * New agent for HP-UX
    * hpux_cpu: new check for monitoring CPU load average on HP-UX
    * hpux_if: New check for monitoring NICs on HP-UX (compatible to if/if64)
    * hpux_multipath: New check for monitoring Multipathing on HP-UX
    * hpux_lvm: New check for monitoring LVM mirror state on HP-UX
    * hpux_serviceguard: new check for monitoring HP-UX Serviceguard
    * drbd: Fixed var typo which prevented inventory of drbd general check
      (Thanks to Andreas Behler)
    * mk_oracle: new agent plugin for monitoring ORACLE (currently only
      on Linux and HP-UX, but easily portable to other Unices)
    * oracle_sessions: new check for monitoring the current number of active
      database sessions.
    * oracle_logswitches: new check for monitoring the number of logswitches
      of an ORACLE instances in the last 60 minutes.
    * oracle_tablespaces: new check for monitoring size, state and autoextension
      of ORACLE tablespaces.
    * h3c_lanswitch_cpu: new check for monitoring CPU usage of H3C/HP/3COM switches
    * h3c_lanswitch_sensors: new check for monitoring hardware sensors of H3C/HP/3COM switches
    * superstack3_sensors: new check for monitoring hardware sensors of 3COM Superstack 3 switches

    Multisite:
    * Fixed aligns/widths of snapin contents and several small styling issues
    * Fixed links and border-styling of host matrix snapin
    * Removed jQuery hover menu and replaced it with own code

1.1.9i5:
    Multisite:
    * custom notes: new macros $URL_PREFIX$ and $SITE$, making 
      multi site setups easier
    * new intelligent logwatch icon, using url_prefix in multi site
      setups


1.1.9i4:
    Core, Setup, etc.:
    * added missing 'register 0' to host template
    * setup: fix creation of symlink cmk if already existing

    Multisite:
    * New reschedule icon now also works for non-local sites.
    * painter options are now persisted on a per-user-base
    * new optional column for displaying host and service comments
      (not used in shipped views but available in view editor)

    Livestatus:
    * Check for buffer overflows (replace strcat with strncat, etc.)
    * Reduce number of log messages (reclassify to debug)

    Checks & Agents:
    * apc_symmetra: handle empty SNMP variables and treat as 0.


1.1.9i3:
    INCOMPATIBLE CHANGES:
    * You need a current version of Livestatus for Multisite to work!
    * Multisite: removed (undocumented) view parameters show_buttons and show_controls.
      Please use display_options instead.
    * Finally removed deprecated filesystem_levels. Please use check_parameters instead.
    * Livestatus: The StatsGroupBy: header is still working but now deprecated.
      Please simply use Columns: instead. If your query contains at least one Stats:-
      header than Columns: has the meaning of the old StatsGroupBy: header

    Core, Setup, etc.:
    * Create alias 'cmk' for check_mk in bin/ (easier typing)
    * Create alias 'mkp' for check_mk -P in bin/ (easier typing) 

    Multisite:
    * Each column can now have a tooltip showing another painter (e.g.
      show the IP address of a host when hovering over its name)
    * Finally show host/services icons from the nagios value "icon_image".
      Put your icon files in /usr/share/check_mk/web/htdocs/images/icons.
      OMD users put the icons into ~/local/share/check_mk/web/htdocs/images/icons.
    * New automatic PNP-link icons: These icons automatically appear, if
      the new livestatus is configured correctly (see below). 
    * new view property "hidebutton": allow to hide context button to a view.
    * Defaults views 'Services: OK', 'Services: WARN, etc. do now not create
      context buttons (cleans up button bar).
    * new HTML parameter display_options, which allows to switch off several
      parts of the output (e.g. the HTML header, external links, etc).
    * View hoststatus: show PNP graph of host (usually ping stats)
    * new tab "Display": here the user can choose time stamp
      display format and PNP graph ranges
    * new column "host_tags", showing the Check_MK host tags of a host
    * new datasource "alert_stats" for computing alert statistics
    * new view "Alert Statistics" showing alert statistics for all hosts
      and services
    * Sidebar: Fixed snapin movement to the bottom of the snapin list in Opera
    * Sidebar: Fixed scroll position saving in Opera
    * Fixed reloading button animation in Chrome/IE (Changed request to async mode)
    * Sidebar: Removed scrollbars of in older IE versions and IE8 with compat mode
    * Sidebar: Fixed scrolling problem in IE8 with compat mode (or maybe older IE versions)
      which broke the snapin titles and also the tactical overview table
    * Sidebar: Fixed bulletlist positioning
    * Sidebar: The sidebar quicksearch snapin is case insensitive again
    * Fixed header displaying on views when the edit button is not shown to the user
    * View pages are not refreshed when at least one form (Filter, Commands,
      Display Options) is open
    * Catching javascript errors when pages from other domain are opened in content frame
    * Columns in view editor can now be added/removed/moved easily

    Checks & Agents:
    * Fixed problem with OnlyFrom: in Linux agent (df didn't work properly)
    * cups_queues: fixed plugin error due to invalid import of datetime,
      converted other checks from 'from datetime import...' to 'import datetime'.
    * printer_supply: handle the case where the current value is missing
    * megaraid_ldisks: Fixed item detection to be compatible with different versions of megaraid
    * Linux Agent: Added new 3ware agent code to support multiple controllers
      (Re-inventory of 3ware checks needed due to changed check item names)

    Livestatus:
    * new column pnpgraph_present in table host and service. In order for this
      column to work you need to specify the base directory of the PNP graphs
      with the module option pnp_path=, e.g. pnp_path=/omd/sites/wato/var/pnp4nagios/perfdata
    * Allow more than one column for StatsGroupBy:
    * Do not use function is_contact_member_of_contactgroup anymore (get compatible
      with Nagios CVS)
    * Livestatus: log timeperiod transitions (active <-> inactive) into Nagios
      log file. This will enable us to create availability reports more simple
      in future.

    Multisite:
    * allow include('somefile.mk') in multisite.mk: Include other files.
      Paths not beginning with '/' are interpreted relative to the directory
      of multisite.mk

    Livestatus:
    * new columns services_with_info: similar to services_with_state but with
      the plugin output appended as additional tuple element. This tuple may
      grow in future so do not depend on its length!

1.1.9i2:
    Checks & Agents:
    * ibm_imm_health: fix inventory function
    * if/if64: fix average line in PNP-template, fix display of speed for 20MBit
      lines (e.g. Frame Relay)

    Multisite:
    * WATO: Fixed omd mode/site detection and help for /etc/sudoers
    * WATO: Use and show common log for pending changes 
    * Sidebar Quicksearch: Now really disabling browser built-in completion
      dropdown selections
    
1.1.9i1:
    INCOMPATIBLE CHANGES:
    * TCP / SNMP: hosts using TCP and SNMP now must use the tags 'tcp'
      and 'snmp'. Hosts with the tag 'ping' will not inventorize any
      service. New configuration variable tcp_hosts.
    * Inventory: The call syntax for inventory has been simplified. Just
      call check_mk -I HOSTNAME now. Omit the "tcp" or "snmp". If you
      want to do inventory just for certain check types, type "check_mk --checks=snmp_info,if -I hostnames..."
      instead
    * perfdata_format now defaults to "pnp". Previous default was "standard".
      You might have to change that in main.mk if you are not using PNP (only
      relevant for MRPE checks)
    * inventory_check_severity defaults to 1 now (WARNING)
    * aggregation_output_format now defaults to "multiline"
    * Removed non_bulkwalk_hosts. You can use bulkwalk_hosts with NEGATE
      instead (see docu)
    * snmp_communites is now initialized with [], not with {}. It cannot
      be a dict any longer.
    * bulkwalk_hosts is now initizlized with []. You can do += here just
      as with all other rule variables.
    * Configuration check (-X) is now always done. It is now impossible to
      call any Check_MK action with an invalid configuration. This saves
      you against mistyped variables.
    * Check kernel: converted performance data from counters to rates. This
      fixes RRD problems (spikes) on reboots and also allows better access 
      to the peformance data for the Perf-O-Meters.  Also changed service 
      descriptions. You need to reinventurize the kernel checks. Your old
      RRDs will not be deleted, new ones will be created.
    * Multisite: parameters nagios_url, nagios_cgi_url and pnp_url are now
      obsolete. Instead the new parameter url_prefix is used (which must
      end with a /).

    Core, Setup, etc.:
    * Improve error handling: if hosts are monitored with SNMP *and* TCP,
      then after an error with one of those two agents checks from the
      other haven't been executed. This is fixed now. Inventory check
      is still not complete in that error condition.
    * Packages (MKP): Allow to create and install packages within OMD!
      Files are installed below ~/local/share/check_mk. No root permissions
      are neccessary
    * Inventory: Better error handling on invalid inventory result of checks
    * setup.sh: fix problem with missing package_info (only appears if setup
      is called from another directory)
    * ALL_SERVICES: Instead of [ "" ] you can now write ALL_SERVICES
    * debug_log: also output Check_MK version, check item and check parameters
    * Make sure, host has no duplicate service - this is possible e.g. by
      monitoring via agent and snmp in parallel. duplicate services will
      make Nagios reject the configuration.
    * --snmpwalk: do not translate anymore, use numbers. All checks work
      with numbers now anyway.
    * check_mk -I snmp will now try all checktypes not having an snmp scan
      function. That way all possible checks should be inventorized.
    * new variable ignored_checks: Similar to ignored_checktypes, but allows
      per-host configuration
    * allow check implementations to use common include files. See if/if64
      for an example
    * Better handling for removed checks: Removed exceptions in check_mk calls
      when some configured checks have been removed/renamed

    Checks & Agents:
    * Renamed check functions of imm_health check from test_imm to imm_health
      to have valid function and check names. Please remove remove from
      inventory and re-inventory those checks.
    * fc_brocade_port_detailed: allow to specify port state combinations not 
      to be critical
    * megaraid_pdisks: Using the real enclosure number as check item now
    * if/if64: allow to configure averaging of traffic over time (e.g. 15 min) 
      and apply traffic levels and averaged values. Also allow to specify relative
      traffic levels. Allow new parameter configuration via dictionary. Also
      allow to monitor unused ports and/or to ignore link status.
    * if/if64: Added expected interface speed to warning output
    * if/if64: Allow to ignore speed setting (set target speed to None)
    * wut_webtherm: handle more variants of WuT Webtherms (thanks to Lefty)
    * cisco_fan: Does not inventorize 'notPresent' sensors anymore. Improved output
    * cisco_power: Not using power source as threshold anymore. Improved output
    * cisco_fan: Does not inventorize 'notPresent' sensors anymore. Improved output
    * cisco_power: Not using power source as threshold anymore. Improved output
    * cisco_power: Excluding 'notPresent' devices from inventory now
    * cisco_temp_perf: Do not crash if device does not send current temperature
    * tcp_conn_stats: new check for monitoring number of current TCP connections
    * blade_*: Added snmp scan functions for better automatic inventory
    * blade_bays: Also inventorizes standby blades and has a little more
                  verbose output.
    * blade_blowers: Can handle responses without rpm values now. Improved output
    * blade_health: More detailed output on problems
    * blade_blades: Added new check for checking the health-, present- and
                    power-state of IBM Bladecenter blades
    * win_dhcp_pools: Several cleanups in check
    * Windows agent: allow restriction to ip addresses with only_hosts (like xinetd)
    * heartbeat_rscstatus: Catching empty output from agent correctly
    * tcp_conn_stats: Fixed inventory function when no conn stats can be inventoried
    * heartbeat_nodes: fix Linux agent for hostname with upper case letters (thanks to
            Thorsten Robers)
    * heartbeat_rscstatus: Catching empty output from agent correctly
    * heartbeat_rscstatus: Allowing a list as expected state to expect multiple OK states
    * win_dhcp_pools agent plugin: Filtering additional error message on
      systems without dhcp server
    * j4p_performance: Added experimental agent plugin fetching data via 
      jmx4perl agent (does not need jmx4perl on Nagios)
    * j4p_performance.mem: added new experimental check for memory usage via JMX.
    * if/if64: added Perf-O-Meter for Multisite
    * sylo: fix performance data: on first execution (counter wrap) the check did
      output only one value instead of three. That lead to an invalid RRD.
    * Cleaned up several checks to meet the variable naming conventions
    * drbd: Handling unconfigured drbd devices correctly. These devices are
      ignored during nventory
    * printer_supply: In case of OKI c5900 devices the name of the supply units ins not
      unique. The color of the supply unit is reported in a dedicated OID and added to the
      check item name to have a unique name now.
    * printer_supply: Added simple pnp template to have better graph formating for the check results
    * check_mk.only_from: new check for monitoring the IP address access restriction of the
      agent. The current Linux and Windows agents provide this information.
    * snmp_info check: Recoded not to use snmp_info_single anymore
    * Linux Agent: Fixed <<<cpu>>> output on SPARC machines with openSUSE
    * df_netapp/df_netapp32: Made check inventory resistant against empty size values
    * df_netapp32: Added better detection for possible 32bit counter wrap
    * fc_brocade_port_detailed: Made check handle phystate "noSystemControlAccessToSlot" (10)
      The check also handles unknown states better now
    * printer_supply: Added new parameter "printer_supply_some_remaining_status" to
      configure the reported state on small remaining capacity.
    * Windows agent: .vbs scripts in agents plugins/ directory are executed
      automatically with "cscript.exe /Nologo" to prevent wrong file handlers
    * aironet_clients: Only counting clients which don't have empty values for strength
    * statgrab_disk: Fixed byte calculation in plugin output
    * statgrab_disk: Added inventory function
    * 3ware_disks: Ignoring devices in state NOT-PRESENT during inventory

    Multisite:
    * The custom open/close states of custom links are now stored for each
      user
    * Setting doctype in sidebar frame now
    * Fixed invalid sidebar css height/width definition
    * Fixed repositioning the sidebar scroll state after refreshing the page
    * Fixed mousewheel scrolling in opera/chrome
    * Fixed resize bug on refresh in chrome
    * New view for all services of a site
    * Sidebar snapin site_status: make link target configurable
    * Multisite view "Recently changed services": sort newest first
    * Added options show_header and show_controls to remove the page headers
      from views
    * Cool: new button for an immediate reschedule of a host or service
      check: the view is redisplayed exactly at the point of time when
      Nagios has finished the check. This makes use of MK Livestatus'
      unique waiting feature.

   Livestatus:
    * Added no_more_notifications and check_flapping_recovery_notification
      fields to host table and no_more_notifications field to service table.
      Thanks to Matthew Kent

1.1.8:
    Core, Setup, etc.:
    * setup.sh: turn off Python debugging
    * Cleaned up documentation directory
    * cluster host: use real IP address for host check if cluster has
      one (e.g. service IP address)

    Checks & Agents:
    * Added missing PNP template for check_mk-hr_cpu
    * hr_fs: inventory now ignores filesystem with size 0,
      check does not longer crash on filesystems with size 0
    * logwatch: Fixed typo in 'too many unacknowledged logs' error message
    * ps: fix bug: inventory with fixed user name now correctly puts
      that user name into the resulting check - not None.
    * ps: inventory with GRAB_USER: service description may contain
      %u. That will be replaced with the user name and thus makes the
      service description unique.
    * win_dhcp_pools: better handle invalid agent output
    * hp_proliant_psu: Fixed multiple PSU detection on one system (Thanks to Andreas Döhler)
    * megaraid_pdisks: Fixed coding error
    * cisco_fan: fixed check bug in case of critical state
    * nfsmounts: fix output (free and used was swapped), make output identical to df

    Livestatus:
    * Prohibit { and } in regular expressions. This avoids a segmentation
      fault caused by regcomp in glibc for certain (very unusual) regular
      expressions.
    * Table status: new columns external_command_buffer_slots,
      external_command_buffer_usage and external_command_buffer_max
      (this was implemented according to an idea and special request of
       Heinz Fiebig. Please sue him if this breaks anything for you. I was
       against it, but he thinks that it is absolutely neccessary to have
       this in version 1.1.8...)
    * Table status: new columns external_commands and external_commands_rate
      (also due to Mr. Fiebig - he would have quit our workshop otherwise...)
    * Table downtimes/comments: new column is_service

    Multisite:
    * Snapin Performance: show external command per second and usage and
      size of external command buffer
    * Downtimes view: Group by hosts and services - just like comments
    * Fix links for items containing + (e.g. service descriptionen including
      spaces)
    * Allow non-ASCII character in downtimes and comments
    * Added nagvis_base_url to multisite.mk example configuration
    * Filter for host/service groups: use name instead of alias if 
      user has no permissions for groups

1.1.8b3:
    Core, Setup, etc.:
    * Added some Livestatus LQL examples to documentation
    * Removed cleanup_autochecks.py. Please use check_mk -u now.
    * RRA configuration for PNP: install in separate directory and do not
      use per default, since they use an undocumented feature of PNP.

    Checks & Agents:
    * postfix_mailq: Changed limit last 6 lines which includes all needed
		information
    * hp_proliant_temp/hp_proliant_fans: Fixed wrong variable name
    * hp_procurve_mem: Fixed wrong mem usage calculation
    * ad_replication: Works no with domain controller hostnames like DC02,DC02
    * aironet_client: fix crash on empty variable from SNMP output
    * 3ware_disks, 3ware_units: hopefully repaired those checks
    * added rudimentary agent for HP-UX (found in docs/)

    Multisite:
    * added Perf-O-Meter to "Problems of Host" view
    * added Perf-O-Meter to "All Services" view
    * fix bug with cleaning up persistent connections
    * Multisite now only fetches the available PNP Graphs of hosts/services
    * Quicksearch: limit number of items in dropdown to 80
      (configurable via quicksearch_dropdown_limit)
    * Views of hosts: make counts of OK/WARN/CRIT klickable, new views
      for services of host in a certain state
    * Multisite: sort context buttons in views alphabetically
    * Sidebar drag scrolling: Trying to compensate lost mouse events when
	leaving the sidebar frame while dragging

    Livestatus:
    * check for event_broker_options on start
    * Fix memory leakage caused by Filter: headers using regular expressions
    * Fix two memory leaks in logfile parser

1.1.8b2:
    Core, Setup, etc.:
    * Inventory: skip SNMP-only hosts on non-SNMP checktypes (avoids timeouts)
    * Improve error output for invalid checks
    
    Checks & Agents:
    * fix bug: run local and plugins also when spaces are in path name
      (such as C:\Program Files\Check_MK\plugins
    * mem.vmalloc: Do not create a check for 64 bit architectures, where
      vmalloc is always plenty
    * postfix_mailq: limit output to 1000 lines
    * multipath: handle output of SLES 11 SP1 better
    * if/if64: output operstatus in check output
    * if/if64: inventory now detects type 117 (gigabitEthernet) for 3COM
    * sylo: better handling of counter wraps.

    Multisite:
    * cleanup implementation of how user settings are written to disk
    * fix broken links in 'Edit view -> Try out' situation
    * new macros $HOSTNAME_LOWER$, $HOSTNAME_UPPER$ and $HOSTNAME_TITLE$ for
      custom notes

1.1.8b1:
    Core, Setup, etc.:
    * SNMPv3: allow privProtocol and privPassword to be specified (thanks
      to Josef Hack)
    * install_nagios.sh: fix problem with broken filenames produced by wget
    * install_nagios.sh: updated software to newest versions
    * install_nagios.sh: fix Apache configuration problem
    * install_nagios.sh: fix configuration vor PNP4Nagios 0.6.6
    * config generation: fix host check of cluster hosts
    * config generation: add missing contact groups for summary hosts
    * RPM package of agent: do not overwrite xinetd.d/check_mk, but install
      new version with .rpmnew, if admin has changed his one
    * legacy_checks: fix missing perfdata, template references where in wrong
      direction (thanks Daniel Nauck for his precise investigation)

    Checks & Agents:
    * New check imm_health by Michael Nieporte
    * rsa_health: fix bug: detection of WARNING state didn't work (was UNKNOWN
            instead)
    * check_mk_agent.solaris: statgrab now excludes filesystems. This avoids hanging
      in case of an NFS problem. Thanks to Divan Santana.
    * multipath: Handle new output of multipath -l (found on SLES11 SP1)
    * ntp: fix typo in variable ntp_inventory_mode (fixes inventory problem)
    * if64: improve output formatting of link speed
    * cisco_power: inventory function now ignores non-redundant power supplies
    * zpool_status: new check from Darin Perusich for Solaris zpools

    Multisite:
    * fix several UTF-8 problems: allow non-ascii characters in host names
      (must be UTF 8 encoded!)
    * improve compatibility with Python 2.3
    * Allow loading custom style sheet overriding Check_MK styles by setting
      custom_style_sheet in multisite.mk
    * Host icons show link to detail host, on summary hosts.
    * Fix sidebar problem: Master Control did not display data correctly
    * status_host: honor states even if sites hosting status hosts is disabled
      (so dead-detection works even if local site is disabled)
    * new config variable start_url: set url for welcome page
    * Snapin Quicksearch: if no host is matching, automatically search for
      services
    * Remove links to legacy Nagios GUI (can be added by user if needed)
    * Sidebar Quicksearch: fix several annoyances
    * Views with services of one host: add title with host name and status

    Livestatus:
    * fix memory leak: lost ~4K on memory on each StatsAnd: or StatsOr:
      header (found by Sven Nierlein)
    * fix invalid json output for empty responses (found by Sven Nierlein)
    * fix Stats: avg ___ for 0 matching elements. Output was '-nan' and is
      now '0.0'
    * fix output of floating point numbers: always use exponent and make
      sure a decimal point is contained (this makes JSON/Python detect
      the correct type)

1.1.7i5:
    Core, Setup, etc.:
    * SNMP: do not load any MIB files (speeds up snmpwalk a lot!)
    * legacy_checks: new config variable allowing creating classical
      non-Check_MK checks while using host tags and config options
    * check_mk_objects.cfg: beautify output, use tabs instead of spaces
    * check_mk -II: delete only specified checktypes, allow to reinventorize
      all hosts
    * New option -O, --reload: Does the same as -R, but reloads Nagios
      instead of restarting it.
    * SNMP: Fixed string detection in --snmpwalk calls
    * SNMP: --snmpwalk does walk the enterprises tree correctly now
    * SNMP: Fixed missing OID detection in SNMP check processing. There was a problem
      when the first column had OID gaps in the middle. This affected e.g. the cisco_locif check.
    * install_nagios.sh: correctly detect Ubuntu 10.04.1
    * Config output: make order of service deterministic
    * fix problem with missing default hostgroup

    Multisite:
    * Sidebar: Improved the quicksearch snapin. It can search for services, 
      servicegroups and hostgroups now. Simply add a prefix "s:", "sg:" or "hg:"
      to search for other objects than hosts.
    * View editor: fix bug which made it impossible to add more than 10 columns
    * Service details: for Check_MK checks show description from check manual in
      service details
    * Notes: new column 'Custom notes' which allows customizable notes
      on a per host / per service base (see online docu for details)
    * Configuration: new variable show_livestatus_errors which can be set
      to False in order to hide error about unreachable sites
    * hiding views: new configuration variables hidden_views and visible_views
    * View "Service problems": hide problems of down or unreachable hosts. This
      makes the view consistant with "Tactical Overview"

    Checks & Agents:
    * Two new checks: akcp_sensor_humidity and akcp_sensor_temp (Thanks to Michael Nieporte)
    * PNP-template for kernel: show average of displayed range
    * ntp and ntp.time: Inventory now per default just creates checks for ntp.time (summary check).
      This is controlled by the new variable ntp_inventory_mode (see check manuals).
    * 3ware: Three new checks by Radoslav Bak: 3ware_disks, 3ware_units, 3ware_info
    * nvidia: agent now only queries GPUCoreTemp and GPUErrors. This avoids
      a vmalloc leakage of 32kB per call (bug in NVIDIA driver)
    * Make all SNMP based checks independent of standard MIB files
    * ad_replication: Fixed syntax errors and unhandled date output when
      not replicated yet
    * ifoperstatus: Allowing multiple target states as a list now
    * cisco_qos: Added new check to monitor traffic in QoS classes on Cisco routers
    * cisco_power: Added scan function
    * if64/if/cisco_qos: Traffic is displayed in variable byte scales B/s,KB/s,MB/s,GB/s
      depending on traffic amount.
    * if64: really using ifDescr with option if_inventory_uses_description = True
    * if64: Added option if_inventory_uses_alias to using ifAlias for the item names
    * if64/if: Fixed bug displaying the out traffic (Perfdata was ok)
    * if64/if: Added WARN/CRIT thresholds for the bandwidth usage to be given as rates
    * if64/if: Improved PNP-Templates
    * if64/if: The ifoperstatus check in if64/if can now check for multiple target states
    * if64/if: Removing all null bytes during hex string parsing (These signs Confuse nagios pipe)
    * Fixed hr_mem and hr_fs checks to work with new SNMP format
    * ups_*: Inventory works now on Riello UPS systems
    * ups_power: Working arround wrong implemented RFC in some Riello UPS systems (Fixing negative power
      consumption values)
    * FreeBSD Agent: Added sections: df mount mem netctr ipmitool (Thanks to Florian Heigl)
    * AIX: exclude NFS and CIFS from df (thanks to Jörg Linge)
    * cisco_locif: Using the interface index as item when no interface name or description are set

    Livestatus:
    * table columns: fix type of num_service_* etc.: was list, is now int (thanks to Gerhard Laußer)
    * table hosts: repair semantics of hard_state (thanks to Michael Kraus). Transition was one
      cycle to late in certain situations.

1.1.7i4:
    Core, Setup, etc.:
    * Fixed automatic creation of host contactgroups
    * templates: make PNP links work without rewrite

    Multisite:
    * Make page handler modular: this allows for custom pages embedded into
      the Multisite frame work and thus using Multisite for other tasks as
      well.
    * status_host: new state "waiting", if status host is still pending
    * make PNP links work without rewrite
    * Fix visibility problem: in multisite setups all users could see
      all objects.

1.1.7i3:
    Core, Setup, etc.:
    * Fix extra_nagios_conf: did not work in 1.1.7i2
    * Service Check_MK now displays overall processing time including
      agent communication and adds this as performance data
    * Fix bug: define_contactgroups was always assumed True. That led to duplicate
      definitions in case of manual definitions in Nagios 

    Checks & Agents:
    * New Check: hp_proliant_da_phydrv for monitoring the state of physical disks
      in HP Proliant Servers
    * New Check: hp_proliant_mem for monitoring the state of memory modules in
      HP Proliant Servers
    * New Check: hp_proliant_psu for monitoring the state of power supplies in
      HP Proliant Servers
    * PNP-templates: fix several templates not working with MULTIPLE rrds
    * new check mem.vmalloc for monitoring vmalloc address space in Linux kernel.
    * Linux agent: add timeout of 2 secs to ntpq 
    * wmic_process: make check OK if no matching process is found

    Livestatus:
    * Remove obsolete parameter 'accept_timeout'
    * Allow disabling idle_timeout and query_timeout by setting them to 0.

    Multisite:
    * logwatch page: wrap long log lines

1.1.7i2:
    Incompatible Changes:
    * Remove config option define_timeperiods and option --timeperiods.
      Check_MK does not longer define timeperiod definitions. Please
      define them manually in Nagios.
    * host_notification_period has been removed. Use host_extra_conf["notification_period"]
      instead. Same holds for service_notification_periods, summary_host_notification_periods
      and summary_service_notification_periods.
    * Removed modes -H and -S for creating config data. This now does
      the new option -N. Please set generate_hostconf = False if you
      want only services to be defined.

    Core, Setup, etc.:
    * New config option usewalk_hosts, triggers --usewalk during
      normal checking for selected hosts.
    * new option --scan-parents for automatically finding and 
      configuring parent hosts (see online docu for details)
    * inventory check: put detailed list of unchecked items into long
      plugin output (to be seen in status details)
    * New configuration variable check_parameters, that allows to
      override default parameters set by inventory, without defining 
      manual checks!

    Checks & Agents:
    * drbd: changed check parameters (please re-inventorize!)
    * New check ad_replication: Checks active directory replications
      of domain controllers by using repadm
    * New check postifx_mailq: Checks mailqueue lengths of postifx mailserves
    * New check hp_procurve_cpu: Checks the CPU load on HP Procurve switches
    * New check hp_procurve_mem: Checks the memory usage on HP Procurve switches
    * New check hp_procurve_sensors: Checks the health of PSUs, FANs and
      Temperature on HP Procurve switches
    * New check heartbeat_crm: Monitors the general state of heartbeat clusters
      using the CRM
    * New check heartbeat_crm_resources: Monitors the state of resources and nodes
      in heartbeat clusters using the CRM
    * *nix agents: output AgentOS: in header
    * New agent for FreeBSD: It is based on the linux agent. Most of the sections
      could not be ported easily so the FreeBSD agent provides information for less
      checks than the linux agent.
    * heartbeat_crm and heartbeat_crm.resources: Change handling of check parameters.
      Please reinvenurize and read the updated man page of those checks
    * New check hp_proliant_cpu: Check the physical state of CPUs in HP Proliant servers
    * New check hp_proliant_temp: Check the temperature sensors of HP Proliant servers
    * New check hp_proliant_fans: Check the FAN sensors of HP Proliant servers

    Multisite:
    * fix chown problem (when nagios user own files to be written
      by the web server)
    * Sidebar: Fixed snapin movement problem using older firefox
      than 3.5.
    * Sidebar: Fixed IE8 and Chrome snapin movement problems
    * Sidebar: Fixed IE problem where sidebar is too small
    * Multisite: improve performance in multi site environments by sending
      queries to sites in parallel
    * Multisite: improve performance in high latency situations by
      allowing persistent Livestatus connections (set "persist" : True 
      in sites, use current Livestatus version)

    Livestatus:
    * Fix problems with in_*_period. Introduce global
      timeperiod cache. This also improves performance
    * Table timeperiods: new column 'in' which is 0/1 if/not the
      timeperiod is currently active
    * New module option idle_timeout. It sets the time in ms
      Livestatus waits for the next query. Default is 300000 ms (5 min).
    * New module option query_timeout. It limits the time between
      two lines of a query (in ms). Default is 10000 ms (10 sec).

1.1.7i1: Core, Setup, etc.:
    * New option -u for reordering autochecks in per-host-files
      (please refer to updated documentation about inventory for
       details)
    * Fix exception if check_mk is called without arguments. Show
      usage in that case.
    * install_nagios.sh: Updated to NagVis 1.5 and fixed download URL
    * New options --snmpwalk and --usewalk help implemeting checks
      for SNMP hardware which is not present
    * SNMP: Automatically detect missing entries. That fixes if64
      on some CISCO switches.
    * SNMP: Fix hex string detection (hopefully)
    * Do chown only if running as root (avoid error messages)
    * SNMP: SNMPv3 support: use 4-tuple of security level, auth protocol,
      security name and password instead of a string in snmp_communities
      for V3 hosts.
    * SNMP: Fixed hexstring detection on empty strings
    * New option -II: Is like -I, but removes all previous autochecks
      from inventorized hosts
    * install_nagios.sh: Fix detection of PNP4Nagios URL and URL of
      NagVis
    * Packager: make sanity check prohibiting creating of package files
      in Check MK's directories
    * install_nagios.sh: Support Ubuntu 10.04 (Thanks to Ben)
      
    Checks & Agents:
    * New check ntp.time: Similar to 'ntp' but only honors the system peer
      (that NTP peer where ntpq -p prints a *).
    * wmic_process: new check for ressource consumption of windows processes
    * Windows agent supports now plugins/ and local/ checks
    * [FIX] ps.perf now correctly detects extended performance data output
      even if number of matching processes is 0
    * renamed check cisco_3640_temp to cisco_temp, renamed cisco_temp
      to cisco_temp_perf, fixed snmp detection of those checks
    * New check hr_cpu - checking the CPU utilization via SNMP
    * New check hr_fs - checking filesystem usage via SNMP
    * New check hr_mem - checking memory usage via SNMP
    * ps: inventory now can configured on a per host / tag base
    * Linux: new check nvidia.temp for monitoring temperature of NVIDIA graphics card
    * Linux: avoid free-ipmi hanging forever on hardware that does not support IPMI
    * SNMP: Instead of an artificial index column, which some checks use, now
      the last component of the OID is used as index. That means that inventory
      will find new services and old services will become UNKNOWN. Please remove
      the outdated checks.
    * if: handle exception on missing OIDs
    * New checks hp_blade* - Checking health of HP BladeSystem Enclosures via SNMP
    * New check drbd - Checking health of drbd nodes
    * New SNMP based checks for printers (page counter, supply), contributed
      by Peter Lauk (many thanks!)
    * New check cups_queues: Checking the state of cups printer queues
    * New check heartbeat_nodes: Checking the node state and state of the links
      of heartbeat nodes
    * New check heartbeat_rscstatus: Checks the local resource status of
      a heartbeat node
    * New check win_dhcp_pools: Checks the usage of Windows DHCP Server lease pools
    * New check netapp_volumes: Checks on/offline-condition and states of netapp volumes 

    Multisite:
    * New view showing all PNP graphs of services with the same description
    * Two new filters for host: notifications_enabled and acknowledged
    * Files created by the webserver (*.mk) are now created with the group
      configured as common group of Nagios and webserver. Group gets write
      permissions on files and directories.
    * New context view: all services of a host group
    * Fix problems with Umlauts (non-Ascii-characters) in performance data
    * New context view: all services of a host group
    * Sidebar snapins can now fetch URLs for the snapin content instead of
      building the snapin contents on their own.
    * Added new nagvis_maps snapin which displays all NagVis maps available
      to the user. Works with NagVis 1.5 and newer.

1.1.6:
    Core, Setup, etc.:
    * Service aggregation: new config option aggregation_output_format.
      Settings this to "multiline" will produce Nagios multiline output
      with one line for each individual check.

    Multisite:
    * New painter for long service plugin output (Currently not used
      by any builtin view)

    Checks & Agents:
    * Linux agent: remove broken check for /dev/ipmi0

1.1.6rc3:
    Core, Setup, etc.:
    * New option --donate for donating live host data to the community.
      Please refer to the online documentation for details.
    * Tactical Overview: Fixed refresh timeout typo
      (Was 16 mins instead of 10 secs)

    Livestatus:
    * Assume strings are UTF-8 encoded in Nagios. Convert from latin-1 only
      on invalid UTF-8 sequences (thanks to Alexander Yegorov)

    Multisite:
    * Correctly display non-ascii characters (fixes exception with 'ascii codec')
      (Please also update Livestatus to 1.1.6rc3)

1.1.6rc2:
    Multisite:
    * Fix bug in Master control: other sites vanished after klicking buttons.
      This was due to connection error detection in livestatus.py (Bug found
      by Benjamin Odenthal)
    * Add theme and baseurl to links to PNP (using features of new PNP4Nagios
      0.6.4)

    Core, Setup, etc.:
    * snmp: hopefully fix HEX/string detection now

    Checks & Agents:
    * md: fix inventory bug on resync=PENDING (Thanks to Darin Perusich)

1.1.6rc1:
    Multisite:
    * Repair Perf-O-Meters on webkit based browsers (e.g. Chrome, Safari)
    * Repair layout on IE7/IE8. Even on IE6 something is working (definitely
      not transparent PNGs though). Thanks to Lars.
    * Display host state correct if host is pending (painter "host with state")
    * Logfile: new filter for plugin output
    * Improve dialog flow when cloning views (button [EDIT] in views snapin)
    * Quicksearch: do not open search list if text did not change (e.g. Shift up),
      close at click into field or snapin.

    Core, Setup, etc.:
    * Included three patched from Jeff Dairiki dealing with compile flags
      and .gitignore removed from tarballs
    * Fix problem with clustered_services_of[]: services of one cluster
      appeared also on others
    * Packager: handle broken files in package dir
    * snmp handling: better error handling in cases where multiple tables
      are merged (e.g. fc_brocade_port_detailed)
    * snmp: new handling of unprintable strings: hex dumps are converted
      into binary strings now. That way all strings can be displayed and
      no information is lost - nevertheless.
      
    Checks & Agents:
    * Solaris agent: fixed rare df problems on Solaris 10, fix problem with test -f
      (thanks to Ulf Hoffmann)
    * Converted all PNP templates to format of 0.6.X. Dropped compatibility
      with 0.4.X.
    * Do not use ipmi-sensors if /dev/ipmi0 is missing. ipmi-sensors tries
      to fiddle around with /dev/mem in that case and miserably fails
      in some cases (infinite loop)
    * fjdary60_run: use new binary encoding of hex strings
    * if64: better error handling for cases where clients do not send all information
    * apc_symmetra: handle status 'smart boost' as OK, not CRITICAL

    Livestatus:
    * Delay starting of threads (and handling of socket) until Nagios has
      started its event loop. This prevents showing services as PENDING 
      a short time during program start.

1.1.6b3:
    Multisite:
    * Quicksearch: hide complete host list if field is emptied via Backspace or Del.
      Also allow handle case where substring match is unique.

1.1.6b2:
    Core, Setup, etc.:
    * Packager: fix unpackaged files (sounds, etc)

    Multisite:
    * Complete new design (by Tobias Roeckl, Kopf & Herz)
    * New filters for last service check and last service state change
    * New views "Recently changed services" and "Unchecked services"
    * New page for adding sidebar snapins
    * Drag & Drop for sidebar snapins (thanks to Lars)
    * Grab & Move for sidebar scrolling (thanks to Lars)
    * Filter out summary hosts in most views.
    * Set browser refresh to 30 secs for most views
    * View host status: added a lot of missing information
    * View service status: also added information here
    * Make sure, enough columns can be selected in view editor
    * Allow user to change num columns and refresh directly in view
    * Get back to where you came after editing views
    * New sidebar snapin "Host Matrix"
    * New feature "status_host" for remote sites: Determine connection
      state to remote side by considering a certain host state. This
      avoids livestatus time outs to dead sites.
    * Sidebar snapin site status: fix reload problem
    * New Perf-O-Meters displaying service performance data
    * New snapin "Custom Links" where you easily configure your own
      links via multisite.mk (see example in new default config file)
    * Fixed problem when using only one site and that is not local

    Livestatus:
    * new statistics columns: log_messages and log_messages_rate
    * make statistics average algorithm more sluggish

1.1.5i3:
     Core, Setup, etc.:
     * New Check_MK packager (check_mk -P)

1.1.5i2:
     Core, Setup, etc.:
     * install_nagios.sh: add missing package php5-iconv for SLES11

     Checks & Agents:
     * if64: new SNMP check for network interfaces. Like if, but uses 64 bit
       counters of modern switches. You might need to configure bulkwalk_hosts.
     * Linux agent: option -d enabled debug output
     * Linux agent: fix ipmi-sensors cache corruption detection
     * New check for temperature on Cisco devices (cisco_3640_temp)
     * recompiled waitmax with dietlibc (fixed incompatibility issues
       on older systems)

     Multisite:
     * Filters for groups are negateable.

1.1.5i1:
     Checks & Agents:
     * uptime: new check for system uptime (Linux)
     * if: new SNMP check for network interfaces with very detailed traffic,
       packet and error statistics - PNP graphs included

     Multisite:
     * direct integration of PNP graphs into Multisite views
     * Host state filter: renamed HTML variables (collision with service state). You
       might need to update custom views using a filter on host states.
     * Tactical overview: exclude services of down hosts from problems, also exclude
       summary hosts
     * View host problems/service problems: exclude summary hosts, exclude services
       of down hosts
     * Simplified implementation of sidebar: sidebar is not any longer embeddeable.
     * Sidebar search: Added host site to be able to see the context links on
       the result page
     * Sidebar search: Hitting enter now closes the hint dropdown in all cases

1.1.5i0:
      Core, Setup, etc.:
      * Ship check-specific rra.cfg's for PNP4Nagios (save much IO and disk space)
      * Allow sections in agent output to apear multiple times
      * cleanup_autochecks.py: new option -f for directly activating new config
      * setup.sh: better detection for PNP4Nagios 0.6
      * snmpwalk: use option -Oa, inhibit strings to be output as hex if an umlaut
        is contained.

      Checks & Agents:
      * local: allow more than once performance value, separated by pipe (|)
      * ps.perf: also send memory and CPU usage (currently on Linux and Solaris)
      * Linux: new check for filesystems mount options
      * Linux: new very detailed check for NTP synchronization
      * ifoperstatus: inventory honors device type, per default only Ethernet ports
        will be monitored now
      * kernel: now inventory is supported and finds pgmajfault, processes (per/s)
        and context switches
      * ipmi_sensors: Suppress performance data for fans (save much IO/space)
      * dual_lan_check: fix problem which using MRPE
      * apc_symmetra: PNP template now uses MIN for capacity (instead of AVERAGE)
      * fc_brocade_port_detailed: PNP template now uses MAX instead of AVERAGE
      * kernel: fix text in PNP template
      * ipmi_sensors: fix timeout in agent (lead to missing items)
      * multipath: allow alias as item instead of uuid
      * caching agent: use /var/cache/check_mk as cache directory (instead of /etc/check_mk)
      * ifoperstatus: is now independent of MIB

      Multisite:
      * New column host painter with link to old Nagios services
      * Multisite: new configuration parameter default_user_role
      
      Livestatus:
      * Add missing LDFLAGS for compiling (useful for -g)

1.1.4:
      Summary:
      * A plentitude of problem fixes (including MRPE exit code bug)
      * Many improvements in new Multisite GUI
      * Stability and performance improvements in Livestatus

      Core, Setup, etc.:
      * Check_MK is looking for main.mk not longer in the current and home
        directory
      * install_nagios.sh: fix link to Check_MK in sidebar
      * install_nagios.sh: switch PNP to version 0.6.3
      * install_nagios.sh: better Apache-Config for Multisite setup
      * do not search main.mk in ~ and . anymore (brought only trouble) 
      * clusters: new variable 'clustered_services_of', allowing for overlapping
         clusters (as proposed by Jörg Linge)
      * install_nagios.sh: install snmp package (needed for snmp based checks)
      * Fix ower/group of tarballs: set them to root/root
      * Remove dependency from debian agent package    
      * Fixed problem with inventory when using clustered_services
      * tcp_connect_timeout: Applies now only for connect(), not for
        time of data transmission once a connection is established
      * setup.sh now also works for Icinga
      * New config parameter debug_log: set this to a filename in main.mk and you
        will get a debug log in case if 'invalid output from plugin...'
      * ping-only-hosts: When ping only hosts are summarized, remove Check_MK and
        add single PING to summary host.
      * Service aggregation: fix state relationship: CRIT now worse than UNKNOWN 
      * Make extra_service_conf work also for autogenerated PING on ping-only-hosts
        (groups, contactgroups still missing)

      Checks & Agents:
      * mrpe in Linux agent: Fix bug introduced in 1.1.3: Exit status of plugins was
        not honored anymore (due to newline handling)
      * mrpe: allow for sending check_command to PNP4Nagios (see MRPE docu)
      * Logwatch GUI: fix problem on Python 2.4 (thanks to Lars)
      * multipath: Check is now less restrictive when parsing header lines with
        the following format: "<alias> (<id>)"
      * fsc_ipmi_mem_status: New check for monitoring memory status (e.g. ECC)
         on FSC TX-120 (and maybe other) systems.
      * ipmi_sensors in Linux agent: Fixed compatibility problem with new ipmi
        output. Using "--legacy-output" parameter with newer freeipmi versions now.
      * mrpe: fix output in Solaris agent (did never work)
      * IBM blade center: new checks for chassis blowers, mediatray and overall health
      * New caching agent (wrapper) for linux, supporting efficient fully redundant
        monitoring (please read notes in agents/check_mk_caching_agent)
      * Added new smbios_sel check for monitoring the System Event Log of SMBIOS.
      * fjdarye60_rluns: added missing case for OK state
      * Linux agent: The xinetd does not log each request anymore. Only
        failures are logged by xinetd now. This can be changed in the xinetd
	configuration files.
      * Check df: handle mountpoints containing spaces correctly 
        (need new inventorization if you have mountpoints with spaces)
      * Check md on Linux: handle spare disks correctly
      * Check md on Linux: fix case where (auto-read-only) separated by space
      * Check md on Linux: exclude RAID 0 devices from inventory (were reported as critical)
      * Check ipmi: new config variable ipmi_ignore_nr
      * Linux agent: df now also excludes NFSv4
      * Wrote man-page for ipmi check
      * Check mrpe: correctly display multiline output in Nagios GUI
      * New check rsa_health for monitoring IBM Remote Supervisor Adapter (RSA)
      * snmp scan: suppress error messages of snmpget
      * New check: cpsecure_sessions for number of sessions on Content Security Gateway
      * Logwatch GUI: move acknowledge button to top, use Multisite layout,
         fix several layout problem, remove list of hosts
      * Check logwatch: limit maximum size of stored log messages (configurable
        be logwatch_max_filesize)
      * AIX agent: fix output of MRPE (state and description was swapped)
      * Linux agent: fixed computation of number of processors on S390
      * check netctr: add missing perfdata (was only sent on OK case)
      * Check sylo: New check for monitoring the sylo state
      
      Livestatus:
      * Table hosts: New column 'services' listing all services of that host
      * Column servicegroups:members: 'AuthUser' is now honored
      * New columns: hosts:services_with_state and servicegroups:members_with_state
      * New column: hostgroup:members_with_state
      * Columns hostgroup:members and hostgroup:members_with_state honor AuthUser
      * New rudimentary API for C++
      * Updates API for Python
      * Make stack size of threads configurable
      * Set stack size of threads per default o 64 KB instead of 8 MB
      * New header Localtime: for compensating time offsets of remote sites
      * New performance counter for fork rate
      * New columns for hosts: last_time_{up,down,unreachable}
      * New columns for services: last_time_{ok,warning,critical,unknown}
      * Columns with counts honor now AuthUser
      * New columns for hosts/services: modified_attributes{,_list}
      * new columns comments_with_info and downtimes_with_info
      * Table log: switch output to reverse chronological order!
      * Fix segfault on filter on comments:host_services
      * Fix missing -lsocket on Solaris
      * Add missing SUN_LEN (fixed compile problem on Solaris)
      * Separators: remote sanitiy check allowing separators to be equal
      * New output format "python": declares strings as UTF-8 correctly
      * Fix segault if module loaded without arguments

      Multisite:
      * Improved many builtin views
      * new builtin views for host- and service groups
      * Number of columns now configurable for each layout (1..50)
      * New layout "tiled"
      * New painters for lists of hosts and services in one column
      * Automatically compensate timezone offsets of remote sites
      * New datasources for downtimes and comments
      * New experimental datasource for log
      * Introduce limitation, this safes you from too large output
      * reimplement host- and service icons more intelligent
      * Output error messages from dead site in Multisite mode
      * Increase wait time for master control buttons from 4s to 10s
      * Views get (per-view) configurable browser automatic reload interval
      * Playing of alarm sounds (configurable per view)
      * Sidebar: fix bookmark deletion problem in bookmark snapin
      * Fixed problem with sticky debug
      * Improve pending services view
      * New column with icon with link to Nagios GUI
      * New icon showing items out of their notification period.
      * Multisite: fix bug in removing all downtimes
      * View "Hostgroups": fix color and table heading
      * New sidebar snapin "Problem hosts"
      * Tactical overview: honor downtimes
      * Removed filter 'limit'. Not longer needed and made problems
        with new auto-limitation.
      * Display umlauts from Nagios comments correctly (assuming Latin-1),
         inhibit entering of umlauts in new comments (fixes exception)
      * Switched sidebar from synchronous to asynchronous requests
      * Reduced complete reloads of the sidebar caused by user actions
      * Fix reload problem in frameset: Browser reload now only reloads
        content frames, not frameset.


1.1.3:

      Core, Setup, etc.:
      * Makefile: make sure all files are world readable
      * Clusters: make real host checks for clusters (using check_icmp with multiple IP addresses)
      * check_mk_templates: remove action_url from cluster and summary hosts (they have no performance data)
      * check_mk_template.cfg: fix typo in notes_url
      * Negation in binary conf lists via NEGATE (clustered_services, ingored_services,
	bulkwalk_hosts, etc).
      * Better handling of wrapping performance counters
      * datasource_programs: allow <HOST> (formerly only <IP>)
      * new config variable: extra_nagios_conf: string simply added to Nagios
        object configuration (for example for define command, etc.)
      * New option --flush: delete runtime data of some or all hosts
      * Abort installation if livestatus does not compile.
      * PNP4Nagios Templates: Fixed bug in template file detection for local checks
      * nagios_install.sh: Added support for Ubuntu 9.10
      * SNMP: handle multiline output of snmpwalk (e.g. Hexdumps)
      * SNMP: handle ugly error output of snmpwalk
      * SNMP: allow snmp_info to fetch multiple tables
      * check_mk -D: sort hostlist before output
      * check_mk -D: fix output: don't show aggregated services for non-aggregated hosts
      * check_mk_templates.cfg: fix syntax error, set notification_options to n

      Checks & Agents:
      * logwatch: fix authorization problem on web pages when acknowledging
      * multipath: Added unhandled multipath output format (UUID with 49 signs)
      * check_mk-df.php: Fix locale setting (error of locale DE on PNP 0.6.2)
      * Make check_mk_agent.linux executable
      * MRPE: Fix problems with quotes in commands
      * multipath: Fixed bug in output parser
      * cpu: fixed bug: apply level on 15min, not on 1min avg
      * New check fc_brocade_port_detailed
      * netctrl: improved handling of wrapped counters
      * winperf: Better handling of wrapping counters
      * aironet_client: New check for number of clients and signal
        quality of CISCO Aironet access points
      * aironet_errors: New check for monitoring CRC errors on
        CISCO Aironet access points
      * logwatch: When Agent does not send a log anymore and no local logwatch
                  file present the state will be UNKNOWN now (Was OK before).
      * fjdarye60_sum: New check for summary status of Fidary-E60 devices
      * fjdarye60_disks: New check for status of physical disks
      * fjdarye60_devencs: New check for status of device enclosures
      * fjdarye60_cadaps: New check for status of channel adapters
      * fjdarye60_cmods: New check for status of channel modules
      * fjdarye60_cmods_flash: New check for status of channel modules flash
      * fjdarye60_cmods_mem: New check for status of channel modules memory
      * fjdarye60_conencs: New check for status of controller enclosures
      * fjdarye60_expanders: New check for status of expanders
      * fjdarye60_inletthmls: New check for status of inlet thermal sensors
      * fjdarye60_thmls: New check for status of thermal sensors
      * fjdarye60_psus: New check for status of PSUs
      * fjdarye60_syscaps: New check for status of System Capacitor Units
      * fjdarye60_rluns: New check for RLUNs
      * lparstat_aix: New check by Joerg Linge
      * mrpe: Handles multiline output correctly (only works on Linux,
	      Agents for AIX, Solaris still need fix).
      * df: limit warning and critical levels to 50/60% when using a magic number
      * fc_brocade_port_detailed: allow setting levels on in/out traffic, detect
         baudrate of inter switch links (ISL). Display warn/crit/baudrate in
	 PNP-template

      MK Livestatus:
      * fix operators !~ and !~~, they didn't work (ever)
      * New headers for waiting (please refer to online documentation)
      * Abort on errors even if header is not fixed16
      * Changed response codes to better match HTTP
      * json output: handle tab and other control characters correctly
      * Fix columns host:worst_service_state and host:worst_service_hard_state
      * New tables servicesbygroup, servicesbyhostgroup and hostsbygroup
      * Allow to select columns with table prefix, e.g. host_name instead of name
        in table hosts. This does not affect the columns headers output by
	ColumnHeaders, though.
      * Fix invalid json output of group list column in tables hosts and services
      * Fix minor compile problem.
      * Fix hangup on AuthUser: at certain columns
      * Fix some compile problems on Solaris

      Multisite:
      * Replaced Multiadmin with Multisite.


1.1.2:
      Summary:
      * Lots of new checks
      * MK Livestatus gives transparent access to log files (nagios.log, archive/*.log)
      * Many bug fixes

      MK Livestatus:
      * Added new table "log", which gives you transparent access to the Nagios log files!
      * Added some new columns about Nagios status data to stable 'status'
      * Added new table "comments"
      * Added logic for count of pending service and hosts
      * Added several new columns in table 'status' 
      * Added new columns flap_detection and obsess_over_services in table services
      * Fixed bug for double columns: filter truncated double to int
      * Added new column status:program_version, showing the Nagios version
      * Added new column num_services_pending in table hosts
      * Fixed several compile problems on AIX
      * Fixed bug: queries could be garbled after interrupted connection
      * Fixed segfault on downtimes:contacts
      * New feature: sum, min, max, avg and std of columns in new syntax of Stats:

      Checks & Agents:
      * Check ps: this check now supports inventory in a very flexible way. This simplifies monitoring a great number of slightly different processes such as with ORACLE or SAP.
      * Check 'md': Consider status active(auto-read-only) as OK
      * Linux Agent: fix bug in vmware_state
      * New Checks for APC Symmetra USV
      * Linux Agent: made <<<meminfo>>> work on RedHat 3.
      * New check ps.perf: Does the same as ps, but without inventory, but with performance data
      * Check kernel: fixed missing performance data
      * Check kernel: make CPU utilization work on Linux 2.4
      * Solaris agent: don't use egrep, removed some bashisms, output filesystem type zfs or ufs
      * Linux agent: fixed problem with nfsmount on SuSE 9.3/10.0
      * Check 'ps': fix incompability with old agent if process is in brackets
      * Linux agent: 'ps' now no longer supresses kernel processes
      * Linux agent: make CPU count work correctly on PPC-Linux
      * Five new checks for monitoring DECRU SANs
      * Some new PNP templates for existing checks that still used the default templates
      * AIX Agent: fix filesystem output
      * Check logwatch: Fix problem occuring at empty log lines
      * New script install_nagios.sh that does the same as install_nagios_on_lenny.sh, but also works on RedHat/CentOS 5.3.
      * New check using the output of ipmi-sensors from freeipmi (Linux)
      * New check for LSI MegaRAID disks and arrays using MegaCli (based on the driver megaraid_sas) (Linux)
      * Added section <<<cpu>>> to AIX and Solaris agents
      * New Check for W&T web thermograph (webthermometer)
      * New Check for output power of APC Symmetra USP
      * New Check for temperature sensors of APC Symmetra WEB/SNMP Management Card.
      * apc_symmetra: add remaining runtime to output
      * New check for UPS'es using the generic UPS-MIB (such as GE SitePro USP)
      * Fix bug in PNP-template for Linux NICs (bytes and megabytes had been mixed up).
      * Windows agent: fix bug in output of performance counters (where sometimes with , instead of .)
      * Windows agent: outputs version if called with 'version'
      
      Core, Setup, etc.:
      * New SNMP scan feature: -I snmp scans all SNMP checks (currently only very few checks support this, though)
      * make non-bulkwalk a default. Please edit bulkwalk_hosts or non_bulkwalk_hosts to change that
      * Improve setup autodetection on RedHat/CentOS.  Also fix problem with Apache config for Mutliadmin: On RedHat Check_MK's Apache conf file must be loaded after mod_python and was thus renamed to zzz_check_mk.conf.
      * Fix problem in Agent-RPM: mark xinetd-configfile with %config -> avoid data loss on update
      * Support PNP4Nagios 0.6.2
      * New setup script "install_nagios.sh" for installing Nagios and everything else on SLES11
      * New option define_contactgroups: will automatically create contactgroup definitions for Nagios

1.1.0:
      * Fixed problems in Windows agent (could lead
        to crash of agent in case of unusal Eventlog
	messages)
      * Fixed problem sind 1.0.39: recompile waitmax for
        32 Bit (also running on 64)
      * Fixed bug in cluster checks: No cache files
        had been used. This can lead to missing logfile
	messages.
      * Check kernel: allow to set levels (e.g. on 
	pgmajfaults)
      * Check ps now allows to check for processes owned
        by a specific user (need update of Linux agent)
      * New configuration option aggregate_check_mk: If
        set to True, the summary hosts will show the
	status auf check_mk (default: False)
      * Check winperf.cpuusage now supports levels
        for warning and critical. Default levels are
	at 101 / 101
      * New check df_netapp32 which must be used
        for Netapps that do not support 64 bit 
	counters. Does the same as df_netapp
      * Symlink PNP templates: df_netapp32 and
        df_netapp use same template as df
      * Fix bug: ifoperstatus does not produce performance
        data but said so.
      * Fix bug in Multiadmin: Sorting according to
        service states did not work
      * Fix two bugs in df_netapp: use 64 bit counters
        (32 counter wrap at 2TB filesystems) and exclude
       	snapshot filesystems with size 0 from inventory.
      * Rudimentary support for monitoring ESX: monitor
        virtual filesystems with 'vdf' (using normal df
	check of check_mk) and monitor state of machines 
	with vcbVmName -s any (new check vmware_state).
      * Fixed bug in MRPE: check failed on empty performance
        data (e.g. from check_snmp: there is emptyness
        after the pipe symbol sometimes)
      * MK Livestatus is now multithreaded an can
        handle up to 10 parallel connections (might
        be configurable in a future version).
      * mk_logwatch -d now processes the complete logfile
        if logwatch.state is missing or not including the
	file (this is easier for testing)
      * Added missing float columns to Livestatus.
      * Livestatus: new header StatsGroupBy:
      * First version with "Check_MK Livestatus Module"!
        setup.sh will compile, install and activate
	Livestatus per default now. If you do not want
	this, please disable it by entering <tt>no</tt>,
	when asked by setup.
      * New Option --paths shows all installation, config
        and data paths of Check_mk and Nagios
      * New configuration variable define_hostgroups and
        define service_groups allow you to automatically
        create host- and service groups - even with aliases.
      * Multiadmin has new filter for 'active checks enabled'.
      * Multiadmin filter for check_command is now a drop down list.
      * Dummy commands output error message when passive services
        are actively checked (by accident)
      * New configuration option service_descriptions allows to
        define customized service descriptions for each check type
      * New configuration options extra_host_conf, extra_summary_host_conf
        and extra_service_conf allow to define arbitrary Nagios options
	in host and service defitions (notes, icon_image, custom variables,
        etc)
      * Fix bug: honor only_hosts also at option -C


1.0.39:
      * New configuration variable only_hosts allows
	you to limit check_mk to a subset of your
	hosts (for testing)
      * New configuration parameter mem_extended_perfdata
	sends more performance data on Linux (see 
	check manual for details)
      * many improvements of Multiadmin web pages: optionally 
	filter out services which are (not) currently in downtime
	(host or service itself), optionally (not) filter out summary
	hosts, show host status (down hosts), new action
	for removing all scheduled downtimes of a service.
	Search results will be refreshed every 90 seconds.
	Choose between two different sorting orders.
	Multadmin now also supports user authentication
      * New configuration option define_timeperiods, which
	allows to create Nagios timeperiod definitions.
	This also enables the Multiadmin tools to filter
	out services which are currently not in their
	notification interval.
      * NIC check for Linux (netctr.combined) now supports
	checking of error rates
      * fc_brocade_port: New possibility of monitoring
	CRC errors and C3 discards
      * Fixed bug: snmp_info_single was missing
        in precompiled host checks
	
1.0.38:
      * New: check_mk's multiadmin tool (Python based
	web page). It allows mass administration of
	services (enable/disable checks/notifications, 
	acknowledgements, downtimes). It does not need
	Nagios service- or host groups but works with
	a freeform search.
      * Remove duplicate <?php from the four new 
	PNP templates of 1.0.37.
      * Linux Agent: Kill hanging NFS with signal 9
	(signal 15 does not always help)
      * Some improvements in autodetection. Also make
	debug mode: ./autodetect.py: This helps to
	find problems in autodetection.
      * New configuration variables generate_hostconf and
	generate_dummy_commands, which allows to suppress
	generation of host definitions for Nagios, or 
	dummy commands, resp.
      * Now also SNMP based checks use cache files.
      * New major options --backup and --restore for
	intelligent backup and restore of configuration
	and runtime data
      * New variable simulation_mode allows you to dry
	run your Nagios with data from another installation.
      * Fixed inventory of Linux cpu.loads and cpu.threads
      * Fixed several examples in checks manpages
      * Fixed problems in install_nagios_on_lenny.sh
      * ./setup.sh now understands option --yes: This
        will not output anything except error messages
	and assumes 'yes' to all questions
      * Fix missing 'default.php' in templates for
	local
	
1.0.37:
      * IMPORTANT: Semantics of check "cpu.loads" has changed.
	Levels are now regarded as *per CPU*. That means, that
	if your warning level is at 4.0 on a 2 CPU machine, then 
	a level of 8.0 is applied.
      * On check_mk -v now also ouputs version of check_mk
      * logfile_patterns can now contain host specific entries.
	Please refer to updated online documentation for details.
      * Handling wrapping of performance counters. 32 and 64 bit
	counters should be autodetected and handled correctly.
	Counters wrapping over twice within one check cycle
	cannot be handled, though.
      * Fixed bug in diskstat: Throughput was computed twice
	too high, since /proc/diskstats counts in sectors (512 Bytes)
	not in KB
      * The new configuration variables bulkwalk_hosts and
	non_bulkwalk_hosts, that allow 	to specify, which hosts 
	support snmpbulkwalk (which is
	faster than snmpwalk) and which not. In previos versions,
	always bulk walk was used, but some devices do not support
	that.
      * New configuration variable non_aggregated_hosts allows
	to exclude hosts generally from service aggregation.
      * New SNMP based check for Rittal CMC TC 
	(ComputerMultiControl-TopConcept) Temperature sensors 
      * Fixed several problems in autodetection of setup
      * Fixed inventory check: exit code was always 0
	for newer Python versions.
      * Fixed optical problem in check manual pages with
	newer version of less.
      * New template check_mk-local.php that tries to
	find and include service name specific templates.
	If none is found, default.php will be used.
      * New PNP templates check_mk-kernel.php for major page
	faults, context switches and process creation
      * New PNP template for cpu.threads (Number of threads)
      * Check nfsmounts now detects stale NFS handles and
	triggers a warning state in that case

1.0.36:
      * New feature of Linux/UNIX Agent: "MRPE" allows
	you to call Nagios plugins by the agent. Please
	refer to online documentation for details.
      * Fix bug in logwatch.php: Logfiles names containing spaces
	now work.
      * Setup.sh now automatically creates cfg_dir if
	none found in nagios.cfg (which is the case for the
	default configuration of a self compiled Nagios)
      * Fix computation of CPU usage for VMS.
      * snmp_hosts now allows config-list syntax. If you do
	not define snmp_hosts at all, all hosts with tag
	'snmp' are considered to be SNMP hosts. That is 
	the new preferred way to do it. Please refer
	to the new online documentation.
      * snmp_communities now also allows config-list syntax
	and is compatible to datasource_programs. This allows
	to define different SNMP communities by making use
	of host tags.
      * Check ifoperstatus: Monitoring of unused ports is
	now controlled via ifoperstatus_monitor_unused.
      * Fix problem in Windows-Agent with cluster filesystems:
	temporarily non-present cluster-filesystems are ignored by
	the agent now.
      * Linux agent now supports /dev/cciss/d0d0... in section
	<<<diskstat>>>
      * host configuration for Nagios creates now a variable
	'name host_$HOSTNAME' for each host. This allows
	you to add custom Nagios settings to specific hosts
	in a quite general way.
      * hosts' parents can now be specified with the
	variable 'parents'. Please look at online documentation
	for details.
      * Summary hosts now automatically get their real host as a
	parent. This also holds for summary cluster hosts.
      * New option -X, --config-check that checks your configuration
	for invalid variables. You still can use your own temporary
	variables if you prefix them with an underscore.
	IMPORTANT: Please check your configuration files with
	this option. The check may become an implicit standard in
	future versions.
      * Fixed problem with inventory check on older Python 
	versions.
      * Updated install_nagios_on_lenny.sh to Nagios version
	3.2.0 and fixed several bugs.

1.0.35:
      * New option -R/--restart that does -S, -H and -C and
	also restarts Nagios, but before that does a Nagios
	config check. If that fails, everything is rolled
	back and Nagios keeps running with the old configuration.
      * PNP template for PING which combines RTA and LOSS into
	one graph.
      * Host check interval set to 1 in default templates.
      * New check for hanging NFS mounts (currently only
	on Linux)
      * Changed check_mk_templates.cfg for PING-only hosts:
	No performance data is processed for the PING-Check
	since the PING data is already processed via the
	host check (avoid duplicate RRDs)
      * Fix broken notes_url for logwatch: Value from setup.sh
	was ignored and always default value taken.
      * Renamed config variable mknagios_port to agent_port
	(please updated main.mk if you use that variable)
      * Renamed config variable mknagios_min_version to
	agent_min_version (update main.mk if used)
      * Renamed config variable mknagios_autochecksdir to 
	autochecksdir (update main.mk if used)
      * configuration directory for Linux/UNIX agents is
	now configurable (default is /etc/check_mk)
      * Add missing configuration variable to precompiled
	checks (fix problem when using clusters)
      * Improved multipath-check: Inventory now determines
	current number of paths. And check output is more
	verbose.
      * Mark config files as config files in RPM. RPM used
	to overwrite main.mk on update!
	
1.0.34:
      * Ship agents for AIX and SunOS/Solaris (beta versions).
      * setup script now autodetects paths and settings of your
	running Nagios
      * Debian package of check_mk itself is now natively build
	with paths matching the prepackaged Nagios on Debian 5.0
      * checks/df: Fix output of check: percentage shown in output
	did include reserved space for root where check logic did
	not. Also fix logic: account reserved space as used - not
	as avail.
      * checks/df: Exclude filesystems with size 0 from inventory.
      * Fix bug with host tags in clusters -> precompile did not
	work.
      * New feature "Inventory Check": Check for new services. Setting
	inventory_check_interval=120 in main.mk will check for new services
	every 2 hours on each host. Refer to online documentation
	for more details.
      * Fixed bug: When agent sends invalid information or check
	has bug, check_mk now handles this gracefully
      * Fixed bug in checks/diskstat and in Linux agent. Also
	IDE disks are found. The inventory does now work correctly
	if now disks are found.
      * Determine common group of Apache and Nagios at setup.
	Auto set new variable www_group which replaces logwatch_groupid.
	Fix bug: logwatch directories are now created with correct
	ownership when check_mk is called manually as root.
      * Default templates: notifications options for hosts and
	services now include also recovery, flapping and warning
	events.
      * Windows agent: changed computation of RAM and SWAP usage
	(now we assume that "totalPageFile" includes RAM *and*
	SWAP).
      * Fix problem with Nagios configuration files: remove
	characters Nagios considers as illegal from service
	descriptions.
      * Processing of performance data (check_icmp) for host
        checks and PING-only-services now set to 1 in default
	templates check_mk_templates.cfg.
      * New SNMP checks for querying FSC ServerView Agent: fsc_fans,
	fsc_temp and fsc_subsystems. Successfully tested with agents
	running	on Windows and Linux.
      * RPM packaged agent tested to be working on VMWare ESX 4.0 
	(simply install RPM package with rpm -i ... and open port 
	in firewall with "esxcfg-firewall -o 6556,tcp,in,check_mk")
      * Improve handling of cache files: inventory now uses cache
	files only if they are current and if the hosts are not
	explicitely specified.
	
1.0.33:
      * Made check_mk run on Python 2.3.4 (as used in CentOS 4.7
	und RedHat 4.7). 
      * New option -M that prints out manual pages of checks.
	Only a few check types are documented yet, but more will
	be following.
      * Package the empty directory /usr/lib/check_mk_agent/plugins
	and ../local into the RPM and DEB package of the agent
      * New feature: service_dependencies. check_mk lets you comfortably
	create Nagios servicedependency definitions for you and also
	supports them by executing the checks in an optimal order.
      * logwatch.php: New button for hiding the context messages.
	This is a global setting for all logfiles and its state is
	stored in a cookie.
	
1.0.32:
      * IMPORTANT: Configuration variable datasource_programs is now
        analogous to that of host_groups. That means: the order of
        program and hostlist must be swapped!
      * New option --fake-dns, useful for tests with non-existing
	hosts.
      * Massive speed improvement for -S, -H and -C
      * Fixed bug in inventory of clusters: Clustered services where
	silently dropped (since introduction of host tags). Fixed now.
      * Fixed minor bug in inventory: Suppress DNS lookup when using
	--no-tcp
      * Fixed bug in cluster handling: Missing function strip_tags()
	in check_mk_base.py was eliminated.
      * Changed semantics of host_groups, summary_host_groups,
	host_contactgroups, and summary_host_groups for clusters. 
	Now the cluster names will be relevant, not
	the names of the nodes. This allows the cluster hosts to
	have different host/contactgroups than the nodes. And it is more
	consistent with other parts of the configuration.
      * Fixed bug: datasource_programs on cluster nodes did not work
	when precompiling

1.0.31:
      * New option -D, --dump that dumps all configuration information
	about one, several or all hosts
	New config variables 'ignored_checktypes' and 'ignored_services',
        which allow to include certain checktypes in general or
        some services from some hosts from inventory
      * Config variable 'clustered_services' now has the same semantics
	as ignored_checktypes and allows to make it host dependent.
      * Allow magic tags PHYSICAL_HOSTS, CLUSTER_HOSTS and ALL_HOSTS at
	all places, where lists of hosts are expected (except checks).
	This fixes various problems that arise when using all_hosts at
	those places:
	  * all_hosts might by changed by another file in conf.d
	  * all_hosts does not contain the cluster hosts
      * Config file 'final.mk' is read after all other config files -
	if it exists. You can put debug code there that prints the
	contents of your variables.
      * Use colored output only, if stdout is a tty. If you have
	problems with colors, then you can pipe the output
	through cat or less
      * Fixed bug with host tags: didn't strip off tags when
	processing configuration lists (occurs when using
	custom host lists)
      * mk_logwatch is now aware of inodes of logfiles. This
	is important for fast rotating files: If the inode
	of a logfile changes between two checks mk_logwatch
	assumes that the complete content is new, even if
	the new file is longer than the old one.
      * check_mk makes sure that you do not have duplicate
	hosts in all_hosts or clusters.

1.0.30:
      * Windows agent now automatically monitors all existing
	event logs, not only "System" and "Application".

1.0.29:
      * Improved default Nagios configuration file:
	added some missing templates, enter correct URLs
	asked at setup time.
      * IMPORANT: If you do not use the new default 
	Nagios configuration file you need to rename
	the template for aggregated services (summary
	services) to check_mk_summarizes (old name
	was 'check_mk_passive-summary'). Aggregated
	services are *always* passive and do *never*
	have performance data.
      * Hopefully fixed CPU usage output on multi-CPU
	machines
      * Fixed Problem in Windows Agent: Eventlog monitoring
	does now also work, if first record has not number 1
	(relevant for larger/older eventlogs)
      * Fixed bug in administration.html: Filename for Nagios
	must be named check_mk.cfg and *not* main.mk. Nagios
	does not read files without the suffix .cfg. 
      * magic factor for df, that allows to automatgically 
        adapt levels for very big or very small filesystems.
      * new concept of host tags simplyfies configuration.
      * IMPORTANT: at all places in the configuration where
	lists of hosts are used those are not any longer
	interpreted as regular expressions. Hostnames
	must match exactly. Therefore the list [ "" ] does
	not any longer represent the list of all hosts.
	It is a bug now. Please write all_hosts instead
	of [ "" ]. The semantics for service expressions
	has not changed.
      * Fixed problem with logwatch.php: Begin with
	<?php, not with <?. This makes some older webservers
	happy.
      * Fixed problem in check ipmi: Handle corrupt output
	from agent
      * Cleaned up code, improved inline documentation
      * Fixed problem with vms_df: default_filesystem_levels,
	filesystem_levels and df magic number now are used
	for df, vms_df and df_netapp together. Works now also
	when precompiled.
	
1.0.28:
      * IMPORTANT: the config file has been renamed from
	check_mk.cfg to main.mk. This has been suggested
	by several of my customers in order to avoid 
	confusion with Nagios configuration files. In addition,
	all check_mk's configuration file have to end in
	'.mk'. This also holds for the autochecks. The 
	setup.sh script will automatically rename all relevant
	files. Users of RPM or DEB installations have to remove
	the files themselves - sorry.
      * Windows agent supports eventlogs. Current all Warning
        and Error messages from 'System' and 'Application' are
        being sent to check_mk. Events can be filtered on the
	Nagios host.
      * Fixed bug: direct RRD update didn't work. Should now.
      * Fixed permission problems when run as root.
      * Agent is expected to send its version in <<<check_mk>>>
	now (not any longer in <<<mknagios>>>
      * Fixed bug in Windows agent. Performance counters now output
	correct values
      * Change checks/winperf: Changed 'ops/sec' into MB/s.
	That measures read and write disk throughput
	(now warn/crit levels possible yet)
      * new SNMP check 'ifoperstatus' for checking link
        of network interfaces via SNMP standard MIB
      * translated setup script into english
      * fixed bug with missing directories in setup script
      * made setup script's output nicer, show version information
      * NEW: mk_logwatch - a new plugin for the linux/UNIX agent
	for watching logfiles
      * Better error handling with Nagios pipe
      * Better handling of global error: make check_mk return
	CRIT, when no data can retrieved at all.
      * Added missing template 'check_mk_pingonly' in sample
	Nagios config file (is needed for hosts without checks)
	
1.0.27:
      * Ship source code of windows agent
      * fix several typos
      * fix bug: option --list-hosts did not work
      * fix bug: precompile "-C" did not work because
	of missing extension .py
      * new option -U,--update: It combines -S, -H and
	-U and writes the Nagios configuration into a
	file (not to stdout).
      * ship templates for PNP4Nagios matching most check_mk-checks.
	Standard installation path is /usr/share/check_mk/pnp-templates
	
1.0.26:
      -	Changed License to GNU GPL Version 2
      * modules check_mk_admin and check_mk_base are both shipped
	uncompiled.
      * source code of windows agent togehter with Makefile shipped
	with normal distribution
      * checks/md now handles rare case where output of /proc/mdstat
	shows three lines per array

1.0.25:
      * setup skript remembers paths

1.0.24:
      * fixed bug with precompile: Version of Agent was always 0

1.0.23:
      * fixed bug: check_config_variables was missing in precompiled
	files
      * new logwatch agent in Python plus new logwatch-check that
	handles both the output from the old and the new agent

1.0.22:
      * Default timeout for TCP transfer increased from 3.0 to 60.0
      * Windows agent supports '<<<mem>>>' that is compatible with Linux
      * Windows agents performance counters output fixed
      * Windows agent can now be cross-compiled with mingw on Linux
      * New checktype winperf.cpuusage that retrieves the percentage
	of CPU usage from windows (still has to be tested on Multi-CPU
	machine)
      * Fixed bug: logwatch_dir and logwatch_groupid got lost when
	precompiling. 
      * arithmetic for CPU usage on VMS multi-CPU machines changed

1.0.21:
      * fixed bug in checks/df: filesystem levels did not work
	with precompiled checks

1.0.20:
      * new administration guide in doc/
      * fixed bug: option -v now works independent of order
      * fixed bug: in statgrab_net: variable was missing (affected -C)
      * fixed bug: added missing variables, imported re (affected -C)
      * check ipmi: new option ipmi_summarize: create only one check for all sensors
      * new pnp-template for ipmi summarized ambient temperature
 
1.0.19:
      * Monitoring of Windows Services
      * Fixed bug with check-specific default parameters
      * Monitoring of VMS (agent not included yet)
      * Retrieving of data via an external programm (e.g. SSH/RSH)
      * setup.sh does not overwrite check_mk.cfg but installs
	the new default file as check_mk.cfg-1.0.19
      * Put hosts into default hostgroup if none is configured<|MERGE_RESOLUTION|>--- conflicted
+++ resolved
@@ -1,8 +1,4 @@
 1.2.1i5
-<<<<<<< HEAD
-    Checks & Agents:
-    * Add: fileinfo is now supported by the solaris agent. Thanks to Daniel Roettgermann
-=======
     Core:
     * Improved handling of CTRL+C (SIGINT) to terminate long runnining tasks 
       (e.g.  inventory of SNMP hosts)
@@ -12,10 +8,10 @@
     * FIX: winperf_processor: Showing 0% on "cmk -nv" now instead of 100%
     * FIX: win_dhcp_pools: removed faulty output on non-german windows 2003 servers 
            with no dhcp server installed (Thanks to Mathias Decker)
+    * Add: fileinfo is now supported by the solaris agent. Thanks to Daniel Roettgermann
 
     Multisite:
     * FIX: Fixed rendering of dashboard globes in opera
->>>>>>> c74f2170
 
 1.2.1i4:
     Core:
