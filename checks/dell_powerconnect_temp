#!/usr/bin/python
# -*- encoding: utf-8; py-indent-offset: 4 -*-
# +------------------------------------------------------------------+
# |             ____ _               _        __  __ _  __           |
# |            / ___| |__   ___  ___| | __   |  \/  | |/ /           |
# |           | |   | '_ \ / _ \/ __| |/ /   | |\/| | ' /            |
# |           | |___| | | |  __/ (__|   <    | |  | | . \            |
# |            \____|_| |_|\___|\___|_|\_\___|_|  |_|_|\_\           |
# |                                                                  |
# | Copyright Mathias Kettner 2014             mk@mathias-kettner.de |
# +------------------------------------------------------------------+
#
# This file is part of Check_MK.
# The official homepage is at http://mathias-kettner.de/check_mk.
#
# check_mk is free software;  you can redistribute it and/or modify it
# under the  terms of the  GNU General Public License  as published by
# the Free Software Foundation in version 2.  check_mk is  distributed
# in the hope that it will be useful, but WITHOUT ANY WARRANTY;  with-
# out even the implied warranty of  MERCHANTABILITY  or  FITNESS FOR A
# PARTICULAR PURPOSE. See the  GNU General Public License for more de-
# ails.  You should have  received  a copy of the  GNU  General Public
# License along with GNU Make; see the file  COPYING.  If  not,  write
# to the Free Software Foundation, Inc., 51 Franklin St,  Fifth Floor,
# Boston, MA 02110-1301 USA.

# Tested with Dell PowerConnect 5448 and 5424 models.
# Relevant SNMP OIDs:
# .1.3.6.1.4.1.89.53.15.1.9.1 = INTEGER: 42
# .1.3.6.1.4.1.89.53.15.1.10.1 = INTEGER: ok(1)

# Temperature is in Celcius by default.

# Status codes:
# 1 => ok,
# 2 => unavailable,
# 3 => nonoperational,

# GENERAL MAPS:
dell_powerconnect_temp_status_map = { '1': 'ok', '2': 'unavailable', '3': 'nonoperational' }
dell_powerconnect_temp_status2nagios_map = { '1': 0, '2': 1, '3': 2 }

factory_settings["dell_powerconnect_temp_default_values"] = {
    "levels"    : (35, 40),
}

# Inventory all of the temperature sensors
def inventory_dell_powerconnect_temp(checkname, info):
    for temp, state in info:
        # use default variable as parameter. Note the quotes!
        return [("Ambient", {})]

# Execute a check against each sensor.
def check_dell_powerconnect_temp(_no_item, params, info):
    for temp, state in info:
<<<<<<< HEAD
        status = 0
        dell_powerconnect_status = dell_powerconnect_temp_status_map[state]

	if state == 3:
	   sensor_info = "(!!)"

        if int(temp) >= crit:
            status = 2
	    temp_info = "(!!)"

        elif int(temp) >= warn:
            status = 1
	    temp_info = "(!)"
        else:
            status = dell_powerconnect_temp_status2nagios_map[dell_powerconnect_status]

        return (status, u'The temperature sensor is currently (%s)%s, and the current temperature is %s °C%s' %
                        (dell_powerconnect_temp_status_map[state], sensor_info, temp, temp_info), [
               ("temperature", int(temp), warn, crit, 0, 200),
               ])

=======
        return check_temperature(float(temp), params, "dell_powerconnect",
                                 dev_status=dell_powerconnect_temp_status2nagios_map[state],
                                 dev_status_name=dell_powerconnect_temp_status_map[state])
>>>>>>> a4080de5


check_info["dell_powerconnect_temp"] = {
    "check_function"          : check_dell_powerconnect_temp,
    "inventory_function"      : inventory_dell_powerconnect_temp,
    "service_description"     : "Temperature %s",
    "default_levels_variable" : "dell_powerconnect_temp_default_values",
    "has_perfdata"            : True,
    "snmp_info"               : (".1.3.6.1.4.1.89.53.15.1", ["9", "10"]),
    "snmp_scan_function"      : \
     lambda oid               : ".1.3.6.1.4.1.674.10895" in oid(".1.3.6.1.2.1.1.2.0"),
    "group"                   : "temperature",
}<|MERGE_RESOLUTION|>--- conflicted
+++ resolved
@@ -53,33 +53,9 @@
 # Execute a check against each sensor.
 def check_dell_powerconnect_temp(_no_item, params, info):
     for temp, state in info:
-<<<<<<< HEAD
-        status = 0
-        dell_powerconnect_status = dell_powerconnect_temp_status_map[state]
-
-	if state == 3:
-	   sensor_info = "(!!)"
-
-        if int(temp) >= crit:
-            status = 2
-	    temp_info = "(!!)"
-
-        elif int(temp) >= warn:
-            status = 1
-	    temp_info = "(!)"
-        else:
-            status = dell_powerconnect_temp_status2nagios_map[dell_powerconnect_status]
-
-        return (status, u'The temperature sensor is currently (%s)%s, and the current temperature is %s °C%s' %
-                        (dell_powerconnect_temp_status_map[state], sensor_info, temp, temp_info), [
-               ("temperature", int(temp), warn, crit, 0, 200),
-               ])
-
-=======
         return check_temperature(float(temp), params, "dell_powerconnect",
                                  dev_status=dell_powerconnect_temp_status2nagios_map[state],
                                  dev_status_name=dell_powerconnect_temp_status_map[state])
->>>>>>> a4080de5
 
 
 check_info["dell_powerconnect_temp"] = {
